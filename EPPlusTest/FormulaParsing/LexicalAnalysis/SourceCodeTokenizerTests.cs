﻿using System;
using System.Text;
using System.Collections.Generic;
using System.Linq;
using Microsoft.VisualStudio.TestTools.UnitTesting;
using OfficeOpenXml.FormulaParsing.ExpressionGraph;
using OfficeOpenXml.FormulaParsing.LexicalAnalysis;
using OfficeOpenXml.FormulaParsing;

namespace EPPlusTest.FormulaParsing.LexicalAnalysis
{
    [TestClass]
    public class SourceCodeTokenizerTests
    {
        private SourceCodeTokenizer _tokenizer;

        [TestInitialize]
        public void Setup()
        {
            var context = ParsingContext.Create();
            _tokenizer = new SourceCodeTokenizer(context.Configuration.FunctionRepository, null);
        }

        [TestCleanup]
        public void Cleanup()
        {
        }

        [TestMethod]
        public void ShouldCreateTokensForStringCorrectly()
        {
            var input = "'abc123'";
            var tokens = _tokenizer.Tokenize(input);
            
            Assert.AreEqual(3, tokens.Count());
            Assert.AreEqual(TokenType.String, tokens.First().TokenType);
            Assert.AreEqual(TokenType.StringContent, tokens.ElementAt(1).TokenType);
            Assert.AreEqual(TokenType.String, tokens.Last().TokenType);
        }

        [TestMethod]
        public void ShouldCreateTokensForStringCorrectly2()
        {
            var input = "\"abc123\"";
            var tokens = _tokenizer.Tokenize(input);

            Assert.AreEqual(3, tokens.Count());
            Assert.AreEqual(TokenType.String, tokens.First().TokenType);
            Assert.AreEqual(TokenType.StringContent, tokens.ElementAt(1).TokenType);
            Assert.AreEqual(TokenType.String, tokens.Last().TokenType);
        }

        [TestMethod]
        public void ShouldIgnoreTokenSeparatorsInAString()
        {
            var input = "'ab(c)d'";
            var tokens = _tokenizer.Tokenize(input);

            Assert.AreEqual(3, tokens.Count());
        }

        [TestMethod]
        public void ShouldCreateTokensForFunctionCorrectly()
        {
            var input = "Text(2)";
            var tokens = _tokenizer.Tokenize(input);

            Assert.AreEqual(4, tokens.Count());
            Assert.AreEqual(TokenType.Function, tokens.First().TokenType);
            Assert.AreEqual(TokenType.OpeningParenthesis, tokens.ElementAt(1).TokenType);
            Assert.AreEqual(TokenType.Integer, tokens.ElementAt(2).TokenType);
            Assert.AreEqual("2", tokens.ElementAt(2).Value);
            Assert.AreEqual(TokenType.ClosingParenthesis, tokens.Last().TokenType);
        }

        [TestMethod]
        public void ShouldHandleMultipleCharOperatorCorrectly()
        {
            var input = "1 <= 2";
            var tokens = _tokenizer.Tokenize(input);

            Assert.AreEqual(3, tokens.Count());
            Assert.AreEqual("<=", tokens.ElementAt(1).Value);
            Assert.AreEqual(TokenType.Operator, tokens.ElementAt(1).TokenType);
        }

        [TestMethod]
        public void ShouldCreateTokensForEnumerableCorrectly()
        {
            var input = "Text({1;2})";
            var tokens = _tokenizer.Tokenize(input);

            Assert.AreEqual(8, tokens.Count());
            Assert.AreEqual(TokenType.OpeningEnumerable, tokens.ElementAt(2).TokenType);
            Assert.AreEqual(TokenType.ClosingEnumerable, tokens.ElementAt(6).TokenType);
        }

        [TestMethod]
        public void ShouldCreateTokensForExcelAddressCorrectly()
        {
            var input = "Text(A1)";
            var tokens = _tokenizer.Tokenize(input);

            Assert.AreEqual(TokenType.ExcelAddress, tokens.ElementAt(2).TokenType);
        }

        [TestMethod]
        public void ShouldCreateTokenForPercentAfterDecimal()
        {
            var input = "1,23%";
            var tokens = _tokenizer.Tokenize(input);
            Assert.AreEqual(TokenType.Percent, tokens.Last().TokenType);
        }

        [TestMethod]
        public void ShouldHandleEmptyString()
        {
            var input = "IF(I10>=0;IF(O10>I10;((O10-I10)*$B10)/$C$27;IF(O10<0;(O10*$B10)/$C$27;\"\"));IF(O10<0;((O10-I10)*$B10)/$C$27;IF(O10>0;(O10*$B10)/$C$27;)))";
            //var input = "2<=3";
            var tokens = _tokenizer.Tokenize(input);
<<<<<<< HEAD
            //var factory = new OfficeOpenXml.FormulaParsing.ExpressionGraph.ExpressionGraphBuilder()
=======
            //var factory = new ExpressionGraphBuilder()
>>>>>>> 10a6d98e
            Assert.Fail();
        }
    }
}
<|MERGE_RESOLUTION|>--- conflicted
+++ resolved
@@ -1,129 +1,125 @@
-﻿using System;
-using System.Text;
-using System.Collections.Generic;
-using System.Linq;
-using Microsoft.VisualStudio.TestTools.UnitTesting;
-using OfficeOpenXml.FormulaParsing.ExpressionGraph;
-using OfficeOpenXml.FormulaParsing.LexicalAnalysis;
-using OfficeOpenXml.FormulaParsing;
-
-namespace EPPlusTest.FormulaParsing.LexicalAnalysis
-{
-    [TestClass]
-    public class SourceCodeTokenizerTests
-    {
-        private SourceCodeTokenizer _tokenizer;
-
-        [TestInitialize]
-        public void Setup()
-        {
-            var context = ParsingContext.Create();
-            _tokenizer = new SourceCodeTokenizer(context.Configuration.FunctionRepository, null);
-        }
-
-        [TestCleanup]
-        public void Cleanup()
-        {
-        }
-
-        [TestMethod]
-        public void ShouldCreateTokensForStringCorrectly()
-        {
-            var input = "'abc123'";
-            var tokens = _tokenizer.Tokenize(input);
-            
-            Assert.AreEqual(3, tokens.Count());
-            Assert.AreEqual(TokenType.String, tokens.First().TokenType);
-            Assert.AreEqual(TokenType.StringContent, tokens.ElementAt(1).TokenType);
-            Assert.AreEqual(TokenType.String, tokens.Last().TokenType);
-        }
-
-        [TestMethod]
-        public void ShouldCreateTokensForStringCorrectly2()
-        {
-            var input = "\"abc123\"";
-            var tokens = _tokenizer.Tokenize(input);
-
-            Assert.AreEqual(3, tokens.Count());
-            Assert.AreEqual(TokenType.String, tokens.First().TokenType);
-            Assert.AreEqual(TokenType.StringContent, tokens.ElementAt(1).TokenType);
-            Assert.AreEqual(TokenType.String, tokens.Last().TokenType);
-        }
-
-        [TestMethod]
-        public void ShouldIgnoreTokenSeparatorsInAString()
-        {
-            var input = "'ab(c)d'";
-            var tokens = _tokenizer.Tokenize(input);
-
-            Assert.AreEqual(3, tokens.Count());
-        }
-
-        [TestMethod]
-        public void ShouldCreateTokensForFunctionCorrectly()
-        {
-            var input = "Text(2)";
-            var tokens = _tokenizer.Tokenize(input);
-
-            Assert.AreEqual(4, tokens.Count());
-            Assert.AreEqual(TokenType.Function, tokens.First().TokenType);
-            Assert.AreEqual(TokenType.OpeningParenthesis, tokens.ElementAt(1).TokenType);
-            Assert.AreEqual(TokenType.Integer, tokens.ElementAt(2).TokenType);
-            Assert.AreEqual("2", tokens.ElementAt(2).Value);
-            Assert.AreEqual(TokenType.ClosingParenthesis, tokens.Last().TokenType);
-        }
-
-        [TestMethod]
-        public void ShouldHandleMultipleCharOperatorCorrectly()
-        {
-            var input = "1 <= 2";
-            var tokens = _tokenizer.Tokenize(input);
-
-            Assert.AreEqual(3, tokens.Count());
-            Assert.AreEqual("<=", tokens.ElementAt(1).Value);
-            Assert.AreEqual(TokenType.Operator, tokens.ElementAt(1).TokenType);
-        }
-
-        [TestMethod]
-        public void ShouldCreateTokensForEnumerableCorrectly()
-        {
-            var input = "Text({1;2})";
-            var tokens = _tokenizer.Tokenize(input);
-
-            Assert.AreEqual(8, tokens.Count());
-            Assert.AreEqual(TokenType.OpeningEnumerable, tokens.ElementAt(2).TokenType);
-            Assert.AreEqual(TokenType.ClosingEnumerable, tokens.ElementAt(6).TokenType);
-        }
-
-        [TestMethod]
-        public void ShouldCreateTokensForExcelAddressCorrectly()
-        {
-            var input = "Text(A1)";
-            var tokens = _tokenizer.Tokenize(input);
-
-            Assert.AreEqual(TokenType.ExcelAddress, tokens.ElementAt(2).TokenType);
-        }
-
-        [TestMethod]
-        public void ShouldCreateTokenForPercentAfterDecimal()
-        {
-            var input = "1,23%";
-            var tokens = _tokenizer.Tokenize(input);
-            Assert.AreEqual(TokenType.Percent, tokens.Last().TokenType);
-        }
-
-        [TestMethod]
-        public void ShouldHandleEmptyString()
-        {
-            var input = "IF(I10>=0;IF(O10>I10;((O10-I10)*$B10)/$C$27;IF(O10<0;(O10*$B10)/$C$27;\"\"));IF(O10<0;((O10-I10)*$B10)/$C$27;IF(O10>0;(O10*$B10)/$C$27;)))";
-            //var input = "2<=3";
-            var tokens = _tokenizer.Tokenize(input);
-<<<<<<< HEAD
-            //var factory = new OfficeOpenXml.FormulaParsing.ExpressionGraph.ExpressionGraphBuilder()
-=======
-            //var factory = new ExpressionGraphBuilder()
->>>>>>> 10a6d98e
-            Assert.Fail();
-        }
-    }
-}
+﻿using System;
+using System.Text;
+using System.Collections.Generic;
+using System.Linq;
+using Microsoft.VisualStudio.TestTools.UnitTesting;
+using OfficeOpenXml.FormulaParsing.ExpressionGraph;
+using OfficeOpenXml.FormulaParsing.LexicalAnalysis;
+using OfficeOpenXml.FormulaParsing;
+
+namespace EPPlusTest.FormulaParsing.LexicalAnalysis
+{
+    [TestClass]
+    public class SourceCodeTokenizerTests
+    {
+        private SourceCodeTokenizer _tokenizer;
+
+        [TestInitialize]
+        public void Setup()
+        {
+            var context = ParsingContext.Create();
+            _tokenizer = new SourceCodeTokenizer(context.Configuration.FunctionRepository, null);
+        }
+
+        [TestCleanup]
+        public void Cleanup()
+        {
+        }
+
+        [TestMethod]
+        public void ShouldCreateTokensForStringCorrectly()
+        {
+            var input = "'abc123'";
+            var tokens = _tokenizer.Tokenize(input);
+            
+            Assert.AreEqual(3, tokens.Count());
+            Assert.AreEqual(TokenType.String, tokens.First().TokenType);
+            Assert.AreEqual(TokenType.StringContent, tokens.ElementAt(1).TokenType);
+            Assert.AreEqual(TokenType.String, tokens.Last().TokenType);
+        }
+
+        [TestMethod]
+        public void ShouldCreateTokensForStringCorrectly2()
+        {
+            var input = "\"abc123\"";
+            var tokens = _tokenizer.Tokenize(input);
+
+            Assert.AreEqual(3, tokens.Count());
+            Assert.AreEqual(TokenType.String, tokens.First().TokenType);
+            Assert.AreEqual(TokenType.StringContent, tokens.ElementAt(1).TokenType);
+            Assert.AreEqual(TokenType.String, tokens.Last().TokenType);
+        }
+
+        [TestMethod]
+        public void ShouldIgnoreTokenSeparatorsInAString()
+        {
+            var input = "'ab(c)d'";
+            var tokens = _tokenizer.Tokenize(input);
+
+            Assert.AreEqual(3, tokens.Count());
+        }
+
+        [TestMethod]
+        public void ShouldCreateTokensForFunctionCorrectly()
+        {
+            var input = "Text(2)";
+            var tokens = _tokenizer.Tokenize(input);
+
+            Assert.AreEqual(4, tokens.Count());
+            Assert.AreEqual(TokenType.Function, tokens.First().TokenType);
+            Assert.AreEqual(TokenType.OpeningParenthesis, tokens.ElementAt(1).TokenType);
+            Assert.AreEqual(TokenType.Integer, tokens.ElementAt(2).TokenType);
+            Assert.AreEqual("2", tokens.ElementAt(2).Value);
+            Assert.AreEqual(TokenType.ClosingParenthesis, tokens.Last().TokenType);
+        }
+
+        [TestMethod]
+        public void ShouldHandleMultipleCharOperatorCorrectly()
+        {
+            var input = "1 <= 2";
+            var tokens = _tokenizer.Tokenize(input);
+
+            Assert.AreEqual(3, tokens.Count());
+            Assert.AreEqual("<=", tokens.ElementAt(1).Value);
+            Assert.AreEqual(TokenType.Operator, tokens.ElementAt(1).TokenType);
+        }
+
+        [TestMethod]
+        public void ShouldCreateTokensForEnumerableCorrectly()
+        {
+            var input = "Text({1;2})";
+            var tokens = _tokenizer.Tokenize(input);
+
+            Assert.AreEqual(8, tokens.Count());
+            Assert.AreEqual(TokenType.OpeningEnumerable, tokens.ElementAt(2).TokenType);
+            Assert.AreEqual(TokenType.ClosingEnumerable, tokens.ElementAt(6).TokenType);
+        }
+
+        [TestMethod]
+        public void ShouldCreateTokensForExcelAddressCorrectly()
+        {
+            var input = "Text(A1)";
+            var tokens = _tokenizer.Tokenize(input);
+
+            Assert.AreEqual(TokenType.ExcelAddress, tokens.ElementAt(2).TokenType);
+        }
+
+        [TestMethod]
+        public void ShouldCreateTokenForPercentAfterDecimal()
+        {
+            var input = "1,23%";
+            var tokens = _tokenizer.Tokenize(input);
+            Assert.AreEqual(TokenType.Percent, tokens.Last().TokenType);
+        }
+
+        [TestMethod]
+        public void ShouldHandleEmptyString()
+        {
+            var input = "IF(I10>=0;IF(O10>I10;((O10-I10)*$B10)/$C$27;IF(O10<0;(O10*$B10)/$C$27;\"\"));IF(O10<0;((O10-I10)*$B10)/$C$27;IF(O10>0;(O10*$B10)/$C$27;)))";
+            //var input = "2<=3";
+            var tokens = _tokenizer.Tokenize(input);
+            //var factory = new ExpressionGraphBuilder()
+            Assert.Fail();
+        }
+    }
+}