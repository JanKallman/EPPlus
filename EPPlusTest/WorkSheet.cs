﻿using System;
using System.Collections.Generic;
using System.Linq;
using Microsoft.VisualStudio.TestTools.UnitTesting;
using OfficeOpenXml;
using System.IO;
using OfficeOpenXml.Drawing;
using System.Drawing;
using OfficeOpenXml.Drawing.Vml;
using OfficeOpenXml.FormulaParsing.Excel.Functions.Math;
using OfficeOpenXml.Style;
using System.Data;
using OfficeOpenXml.Table.PivotTable;
using System.Reflection;

namespace EPPlusTest
{
    [TestClass]
    public class WorkSheetTest : TestBase
    {
        [TestMethod]
        public void RunWorksheetTests()
        {
            InitBase();

            InsertDeleteTestRows();
            InsertDeleteTestColumns();
            LoadData();
            StyleFill();
            Performance();
            RichTextCells();
            TestComments();
            Hyperlink();
            PictureURL();
            CopyOverwrite();
            HideTest();
            VeryHideTest();
            PrinterSettings();
            Address();
            Merge();
            Encoding();
            LoadText();
            LoadDataReader();
            LoadDataTable();
            LoadFromCollectionTest();
            LoadFromEmptyCollectionTest();
            LoadArray();
            WorksheetCopy();
            DefaultColWidth();
            CopyTable();
            AutoFitColumns();
            CopyRange();
            CopyMergedRange();
            ValueError();
            FormulaOverwrite();
            FormulaError();
            StyleNameTest();
            NamedStyles();
            TableTest();
            DefinedName();
            CreatePivotTable();
            SetBackground();
            SetHeaderFooterImage();

            SaveWorksheet("Worksheet.xlsx");

            ReadWorkSheet();
            ReadStreamSaveAsStream();
        }
        //[Ignore]
        //[TestMethod]
        public void ReadWorkSheet()
        {
            FileStream instream = new FileStream(_worksheetPath + @"Worksheet.xlsx", FileMode.Open, FileAccess.ReadWrite);
            using (ExcelPackage pck = new ExcelPackage(instream))
            {
                var ws = pck.Workbook.Worksheets["Perf"];
                Assert.AreEqual(ws.Cells["H6"].Formula, "B5+B6");

                ws = pck.Workbook.Worksheets["Comment"];
                var comment = ws.Cells["B2"].Comment;

                Assert.AreNotEqual(comment, null);
                Assert.AreEqual(comment.Author, "Jan Källman");
                ws = pck.Workbook.Worksheets["Hidden"];
                Assert.AreEqual<eWorkSheetHidden>(ws.Hidden, eWorkSheetHidden.Hidden);

                ws = pck.Workbook.Worksheets["VeryHidden"];
                Assert.AreEqual<eWorkSheetHidden>(ws.Hidden, eWorkSheetHidden.VeryHidden);

                ws = pck.Workbook.Worksheets["RichText"];
                Assert.AreEqual("Room 02 & 03", ws.Cells["G1"].RichText.Text);

                ws = pck.Workbook.Worksheets["HeaderImage"];

                Assert.AreEqual(ws.HeaderFooter.Pictures.Count, 3);

                ws = pck.Workbook.Worksheets["newsheet"];
                Assert.AreEqual(ws.Cells["F2"].Style.Font.UnderLine, true);
                Assert.AreEqual(ws.Cells["F2"].Style.Font.UnderLineType, ExcelUnderLineType.Double);
                Assert.AreEqual(ws.Cells["F3"].Style.Font.UnderLineType, ExcelUnderLineType.SingleAccounting);
                Assert.AreEqual(ws.Cells["F5"].Style.Font.UnderLineType, ExcelUnderLineType.None);
                Assert.AreEqual(ws.Cells["F5"].Style.Font.UnderLine, false);
            }
            instream.Close();
        }
        [Ignore]
        [TestMethod]
        public void ReadStreamWithTemplateWorkSheet()
        {
            FileStream instream = new FileStream(_worksheetPath + @"\Worksheet.xlsx", FileMode.Open, FileAccess.Read);
            MemoryStream stream = new MemoryStream();
            using (ExcelPackage pck = new ExcelPackage(stream, instream))
            {
                var ws = pck.Workbook.Worksheets["Perf"];
                Assert.AreEqual(ws.Cells["H6"].Formula, "B5+B6");

                ws = pck.Workbook.Worksheets["newsheet"];
                Assert.AreEqual(ws.GetValue<DateTime>(20, 21), new DateTime(2010, 1, 1));

                ws = pck.Workbook.Worksheets["Loaded DataTable"];
                Assert.AreEqual(ws.GetValue<string>(2, 1), "Row1");
                Assert.AreEqual(ws.GetValue<int>(2, 2), 1);
                Assert.AreEqual(ws.GetValue<bool>(2, 3), true);
                Assert.AreEqual(ws.GetValue<double>(2, 4), 1.5);

                ws = pck.Workbook.Worksheets["RichText"];

                var r1 = ws.Cells["A1"].RichText[0];
                Assert.AreEqual(r1.Text, "Test");
                Assert.AreEqual(r1.Bold, true);

                ws = pck.Workbook.Worksheets["Pic URL"];
                Assert.AreEqual(((ExcelPicture)ws.Drawings["Pic URI"]).Hyperlink, "http://epplus.codeplex.com");

                Assert.AreEqual(pck.Workbook.Worksheets["Address"].GetValue<string>(40, 1), "\b\t");

                pck.SaveAs(new FileInfo(@"Test\Worksheet2.xlsx"));
            }
            instream.Close();
        }
        //[Ignore]
        //[TestMethod]
        public void ReadStreamSaveAsStream()
        {
            if (!File.Exists(_worksheetPath + @"Worksheet.xlsx"))
            {
                Assert.Inconclusive("Worksheet.xlsx does not exists");
            }
            FileStream instream = new FileStream(_worksheetPath + @"Worksheet.xlsx", FileMode.Open, FileAccess.ReadWrite);
            MemoryStream stream = new MemoryStream();
            using (ExcelPackage pck = new ExcelPackage(instream))
            {
                var ws = pck.Workbook.Worksheets["Names"];
                Assert.AreEqual(ws.Names["FullCol"].Start.Row, 1);
                Assert.AreEqual(ws.Names["FullCol"].End.Row, ExcelPackage.MaxRows);
                pck.SaveAs(stream);
            }
            instream.Close();
        }
        //
        // You can use the following additional attributes as you write your tests:
        //
        // Use ClassInitialize to run code before running the first test in the class
        // Use ClassCleanup to run code after all tests in a class have run
        //[Ignore]
        //[TestMethod]
        public void LoadData()
        {
            ExcelWorksheet ws = _pck.Workbook.Worksheets.Add("newsheet");
            ws.Cells["U19"].Value = new DateTime(2009, 12, 31);
            ws.Cells["U20"].Value = new DateTime(2010, 1, 1);
            ws.Cells["U21"].Value = new DateTime(2010, 1, 2);
            ws.Cells["U22"].Value = new DateTime(2010, 1, 3);
            ws.Cells["U23"].Value = new DateTime(2010, 1, 4);
            ws.Cells["U24"].Value = new DateTime(2010, 1, 5);
            ws.Cells["U19:U24"].Style.Numberformat.Format = "yyyy-mm-dd";

            ws.Cells["V19"].Value = 100;
            ws.Cells["V20"].Value = 102;
            ws.Cells["V21"].Value = 101;
            ws.Cells["V22"].Value = 103;
            ws.Cells["V23"].Value = 105;
            ws.Cells["V24"].Value = 104;
            ws.Cells["v19:v24"].Style.HorizontalAlignment = ExcelHorizontalAlignment.Left;
            ws.Cells["v19:v24"].Style.Numberformat.Format = @"$#,##0.00_);($#,##0.00)";

            ws.Cells["X19"].Value = 210;
            ws.Cells["X20"].Value = 212;
            ws.Cells["X21"].Value = 221;
            ws.Cells["X22"].Value = 123;
            ws.Cells["X23"].Value = 135;
            ws.Cells["X24"].Value = 134;

            // add autofilter
            ws.Cells["U19:X24"].AutoFilter = true;
            ExcelPicture pic = ws.Drawings.AddPicture("Pic1", Properties.Resources.Test1);
            pic.SetPosition(150, 140);

            ws.Cells["A30"].Value = "Text orientation 45";
            ws.Cells["A30"].Style.TextRotation = 45;
            ws.Cells["B30"].Value = "Text orientation 90";
            ws.Cells["B30"].Style.TextRotation = 90;
            ws.Cells["C30"].Value = "Text orientation 180";
            ws.Cells["C30"].Style.TextRotation = 180;
            ws.Cells["D30"].Value = "Text orientation 38";
            ws.Cells["D30"].Style.TextRotation = 38;
            ws.Cells["D30"].Style.Font.Bold = true;
            ws.Cells["D30"].Style.HorizontalAlignment = OfficeOpenXml.Style.ExcelHorizontalAlignment.Right;

            ws.Workbook.Names.Add("TestName", ws.Cells["B30:E30"]);
            ws.Workbook.Names["TestName"].Style.Font.Color.SetColor(Color.Red);


            ws.Workbook.Names["TestName"].Offset(1, 0).Value = "Offset test 1";
            ws.Workbook.Names["TestName"].Offset(2,-1, 2, 2).Value = "Offset test 2";

            //Test vertical align
            ws.Cells["E19"].Value = "Subscript";
            ws.Cells["E19"].Style.Font.VerticalAlign = ExcelVerticalAlignmentFont.Subscript;
            ws.Cells["E20"].Value = "Subscript";
            ws.Cells["E20"].Style.Font.VerticalAlign = ExcelVerticalAlignmentFont.Superscript;
            ws.Cells["E21"].Value = "Superscript";
            ws.Cells["E21"].Style.Font.VerticalAlign = ExcelVerticalAlignmentFont.Superscript;
            ws.Cells["E21"].Style.Font.VerticalAlign = ExcelVerticalAlignmentFont.None;


            ws.Cells["E22"].Value = "Indent 2";
            ws.Cells["E22"].Style.Indent = 2;
            ws.Cells["E23"].Value = "Shrink to fit";
            ws.Cells["E23"].Style.ShrinkToFit=true;

            ws.Cells["e24"].Value = "ReadingOrder LeftToRight";
            ws.Cells["e24"].Style.ReadingOrder = ExcelReadingOrder.LeftToRight;
            ws.Cells["e25"].Value = "ReadingOrder RightToLeft";
            ws.Cells["e25"].Style.ReadingOrder = ExcelReadingOrder.RightToLeft;
            ws.Cells["e26"].Value = "ReadingOrder Context";
            ws.Cells["e26"].Style.ReadingOrder = ExcelReadingOrder.ContextDependent;
            ws.Cells["e27"].Value = "Default Readingorder";

            //Underline

            ws.Cells["F1:F7"].Value = "Underlined";
            ws.Cells["F1"].Style.Font.UnderLineType = ExcelUnderLineType.Single;
            ws.Cells["F2"].Style.Font.UnderLineType = ExcelUnderLineType.Double;
            ws.Cells["F3"].Style.Font.UnderLineType = ExcelUnderLineType.SingleAccounting;
            ws.Cells["F4"].Style.Font.UnderLineType = ExcelUnderLineType.DoubleAccounting;
            ws.Cells["F5"].Style.Font.UnderLineType = ExcelUnderLineType.None;
            ws.Cells["F6:F7"].Style.Font.UnderLine = true;
            ws.Cells["F7"].Style.Font.UnderLine = false;

            ws.Cells["E24"].Value = 0;
            Assert.AreEqual(ws.Cells["E24"].Text,"0");
            ws.Cells["F7"].Style.Font.UnderLine = false;
            ws.Names.Add("SheetName", ws.Cells["A1:A2"]);
            ws.View.FreezePanes(3, 5);

            foreach (ExcelRangeBase cell in ws.Cells["A1"])
            {
                Assert.Fail("A1 is not set");
            }

            foreach (ExcelRangeBase cell in ws.Cells[ws.Dimension.Address])
            {
                System.Diagnostics.Debug.WriteLine(cell.Address);
            }
            
            ////Linq test
            var res = from c in ws.Cells[ws.Dimension.Address] where c.Value !=null &&  c.Value.ToString() == "Offset test 1" select c;

            foreach (ExcelRangeBase cell in res)
            {
                System.Diagnostics.Debug.WriteLine(cell.Address);
            }

            _pck.Workbook.Properties.Author = "Jan Källman";
            _pck.Workbook.Properties.Category="Category";
            _pck.Workbook.Properties.Comments = "Comments";
            _pck.Workbook.Properties.Company="Adventure works";
            _pck.Workbook.Properties.Keywords = "Keywords";
            _pck.Workbook.Properties.Title = "Title";
            _pck.Workbook.Properties.Subject = "Subject";
            _pck.Workbook.Properties.Status = "Status";
            _pck.Workbook.Properties.HyperlinkBase = new Uri("http://serversideexcel.com",UriKind.Absolute );
            _pck.Workbook.Properties.Manager= "Manager";

            _pck.Workbook.Properties.SetCustomPropertyValue("DateTest", new DateTime(2008, 12, 31));
            TestContext.WriteLine(_pck.Workbook.Properties.GetCustomPropertyValue("DateTest").ToString());
            _pck.Workbook.Properties.SetCustomPropertyValue("Author", "Jan Källman");
            _pck.Workbook.Properties.SetCustomPropertyValue("Count", 1);
            _pck.Workbook.Properties.SetCustomPropertyValue("IsTested", false);
            _pck.Workbook.Properties.SetCustomPropertyValue("LargeNo", 123456789123);
            _pck.Workbook.Properties.SetCustomPropertyValue("Author", 3);
        }
        const int PERF_ROWS=5000;
        //[Ignore]
        //[TestMethod]
        public void Performance()
        {
            ExcelWorksheet ws=_pck.Workbook.Worksheets.Add("Perf");
            TestContext.WriteLine("StartTime {0}", DateTime.Now);

            Random r = new Random();
            for (int i = 1; i <= PERF_ROWS; i++)
            {
                ws.Cells[i,1].Value=string.Format("Row {0}\n.Test new row\"' öäåü",i);
                ws.Cells[i,2].Value=i;
                ws.Cells[i, 2].Style.WrapText = true;
                ws.Cells[i, 3].Value=DateTime.Now;
                ws.Cells[i, 4].Value = r.NextDouble()*100000;                
            }            
            ws.Cells[1, 2, PERF_ROWS, 2].Style.Numberformat.Format = "#,##0";
            ws.Cells[1, 3, PERF_ROWS, 3].Style.Numberformat.Format = "yyyy-MM-dd HH:mm:ss";
            ws.Cells[1, 4, PERF_ROWS, 4].Style.Numberformat.Format = "#,##0.00";
            ws.Cells[PERF_ROWS + 1, 2].Formula = "SUM(B1:B" + PERF_ROWS.ToString() +")";
            ws.Column(1).Width = 12;
            ws.Column(2).Width = 8;
            ws.Column(3).Width = 20;
            ws.Column(4).Width = 14;
            
            ws.Cells["A1:C1"].Merge = true;
            ws.Cells["A2:A5"].Merge = true;
            ws.DeleteRow(1, 1);
            ws.InsertRow(1, 1);
            ws.InsertRow(3, 1);
            
            ws.DeleteRow(1000, 3, true);
            ws.DeleteRow(2000, 1, true);

            ws.InsertRow(2001, 4);

            ws.InsertRow(2010, 1, 2010);

            ws.InsertRow(20000, 2);

            ws.DeleteRow(20005, 4, false);

            //Single formula
            ws.Cells["H3"].Formula = "B2+B3";
            ws.DeleteRow(2, 1, true);

            //Shared formula
            ws.Cells["H5:H30"].Formula = "B4+B5";
            ws.Cells["H5:H30"].Style.Numberformat.Format= "_(\"$\"* # ##0.00_);_(\"$\"* (# ##0.00);_(\"$\"* \"-\"??_);_(@_)";
            ws.InsertRow(7, 3);
            ws.InsertRow(2, 1);
            ws.DeleteRow(30, 3, true);

            ws.DeleteRow(15, 2, true);
            ws.Cells["a1:B100"].Style.Locked = false;
            ws.Cells["a1:B12"].Style.Hidden = true;
            TestContext.WriteLine("EndTime {0}", DateTime.Now);
        }
        //[Ignore]
        //[TestMethod]
        public void InsertDeleteTestRows()
        {
            ExcelWorksheet ws = _pck.Workbook.Worksheets.Add("InsertDelete");
            //ws.Cells.Value = 0;
            ws.Cells["A1:C5"].Value = 1;
            Assert.AreEqual(((object[,])ws.Cells["A1:C5"].Value)[1, 1], 1);
            ws.Cells["A1:B3"].Merge = true;
            ws.Cells["D3"].Formula = "A2+C5";
            ws.InsertRow(2, 1);

            ws.Cells["A10:C15"].Value = 1;
            ws.Cells["A11:B13"].Merge = true;
            ws.DeleteRow(12, 1,true);

            ws.Cells["a1:B100"].Style.Locked = false;
            ws.Cells["a1:B12"].Style.Hidden = true;
            ws.Protection.IsProtected=true;
            ws.Protection.SetPassword("Password");


            var range = ws.Cells["B2:D100"];

            ws.PrinterSettings.PrintArea=null;
            ws.PrinterSettings.PrintArea=ws.Cells["B2:D99"];
            ws.PrinterSettings.PrintArea = null;
            ws.Row(15).PageBreak = true;
            ws.Column(3).PageBreak = true;
            ws.View.ShowHeaders = false;
            ws.View.PageBreakView = true;

            ws.Row(200).Height = 50;
            ws.Workbook.CalcMode = ExcelCalcMode.Automatic;

            Assert.AreEqual(range.Start.Column, 2);
            Assert.AreEqual(range.Start.Row, 2);
            Assert.AreEqual(range.Start.Address, "B2");

            Assert.AreEqual(range.End.Column, 4);
            Assert.AreEqual(range.End.Row, 100);
            Assert.AreEqual(range.End.Address, "D100");

            ExcelAddress addr = new ExcelAddress("B1:D3");

            Assert.AreEqual(addr.Start.Column, 2);
            Assert.AreEqual(addr.Start.Row, 1);
            Assert.AreEqual(addr.End.Column, 4);
            Assert.AreEqual(addr.End.Row, 3);
        }
        //[Ignore]
        //[TestMethod]
        public void InsertDeleteTestColumns()
        {
            ExcelWorksheet ws = _pck.Workbook.Worksheets.Add("InsertDeleteColumns");
            //ws.Cells.Value = 0;
            ws.Cells["A1:C5"].Value = 1;
            Assert.AreEqual(((object[,])ws.Cells["A1:C5"].Value)[1, 1], 1);
            ws.Cells["A1:B3"].Merge = true;
            ws.Cells["D3"].Formula = "A2+C5";
            ws.InsertColumn(1, 1);

            ws.Cells["K10:M15"].Value = 1;
            ws.Cells["K11:L13"].Merge = true;
            ws.DeleteColumn(12, 1);

            ws.Cells["X1:Y100"].Style.Locked = false;
            ws.Cells["C1:Y12"].Style.Hidden = true;
            ws.Protection.IsProtected = true;
            ws.Protection.SetPassword("Password");


            var range = ws.Cells["X2:Z100"];

            ws.PrinterSettings.PrintArea = null;
            ws.PrinterSettings.PrintArea = ws.Cells["X2:Z99"];
            ws.PrinterSettings.PrintArea = null;
            ws.Row(15).PageBreak = true;
            ws.Column(3).PageBreak = true;
            ws.View.ShowHeaders = false;
            ws.View.PageBreakView = true;

            ws.Row(200).Height = 50;
            ws.Workbook.CalcMode = ExcelCalcMode.Automatic;

            //Assert.AreEqual(range.Start.Column, 2);
            //Assert.AreEqual(range.Start.Row, 2);
            //Assert.AreEqual(range.Start.Address, "B2");

            //Assert.AreEqual(range.End.Column, 4);
            //Assert.AreEqual(range.End.Row, 100);
            //Assert.AreEqual(range.End.Address, "D100");

            //ExcelAddress addr = new ExcelAddress("B1:D3");

            //Assert.AreEqual(addr.Start.Column, 2);
            //Assert.AreEqual(addr.Start.Row, 1);
            //Assert.AreEqual(addr.End.Column, 4);
            //Assert.AreEqual(addr.End.Row, 3);
        }
        //[Ignore]
        //[TestMethod]
        public void RichTextCells()
        {
            ExcelWorksheet ws = _pck.Workbook.Worksheets.Add("RichText");
            var rs = ws.Cells["A1"].RichText;

            var r1 = rs.Add("Test");
            r1.Bold = true;
            r1.Color = Color.Pink;
            
            var r2 = rs.Add(" of");
            r2.Size = 14;
            r2.Italic = true;

            var r3 = rs.Add(" rich");
            r3.FontName = "Arial";
            r3.Size = 18;
            r3.Italic = true;

            var r4 = rs.Add("text.");
            r4.Size = 8.25f;
            r4.Italic = true;
            r4.UnderLine = true;

            rs=ws.Cells["A3:A4"].RichText;

            var r5 = rs.Add("Double");
            r5.Color = Color.PeachPuff;
            r5.FontName = "times new roman";
            r5.Size = 16;

            var r6 = rs.Add(" cells");
            r6.Color = Color.Red;
            r6.UnderLine=true;


            rs = ws.Cells["C8"].RichText;
            r1 = rs.Add("Blue ");
            r1.Color = Color.Blue;

            r2 = rs.Add("Red");
            r2.Color = Color.Red;

            ws.Cells["G1"].RichText.Add("Room 02 & 03");
            ws.Cells["G2"].RichText.Text = "Room 02 & 03";

            ws = ws = _pck.Workbook.Worksheets.Add("RichText2");
            ws.Cells["A1"].RichText.Text = "Room 02 & 03";
            ws.TabColor = Color.PowderBlue;

            r1=ws.Cells["G3"].RichText.Add("Test");
            r1.Bold = true;
            ws.Cells["G3"].RichText.Add(" a new t");
            ws.Cells["G3"].RichText[1].Bold = false; ;
        }
        //[Ignore]
        //[TestMethod]
        public void TestComments()
        {
            var ws = _pck.Workbook.Worksheets.Add("Comment");            
            var comment = ws.Comments.Add(ws.Cells["C3"], "Jan Källman\r\nAuthor\r\n", "JK");            
            comment.RichText[0].Bold = true;
            comment.RichText[0].PreserveSpace = true;
            var rt = comment.RichText.Add("Test comment");
            comment.VerticalAlignment = eTextAlignVerticalVml.Center;
            comment = ws.Comments.Add(ws.Cells["A2"], "Jan Källman\r\nAuthor\r\n1", "JK");

            comment = ws.Comments.Add(ws.Cells["A1"], "Jan Källman\r\nAuthor\r\n2", "JK");
            comment.AlternativeText = "Test of AlternetiveText2";
            comment = ws.Comments.Add(ws.Cells["C2"], "Jan Källman\r\nAuthor\r\n3", "JK");            
            comment = ws.Comments.Add(ws.Cells["C1"], "Jan Källman\r\nAuthor\r\n5", "JK");
            comment = ws.Comments.Add(ws.Cells["B1"], "Jan Källman\r\nAuthor\r\n7", "JK");

            ws.Comments.Remove(ws.Cells["A2"].Comment);
            //comment.HorizontalAlignment = eTextAlignHorizontalVml.Center;
            //comment.Visible = true;
            //comment.BackgroundColor = Color.Green;
            //comment.To.Row += 4;
            //comment.To.Column += 2;
            //comment.LineStyle = eLineStyleVml.LongDash;
            //comment.LineColor = Color.Red;
            //comment.LineWidth = (Single)2.5;
            //rt.Color = Color.Red;

            var rt2=ws.Cells["B2"].AddComment("Range Added Comment test test test test test test test test test test testtesttesttesttesttesttesttesttesttesttest", "Jan Källman");
            ws.Cells["c3"].Comment.AutoFit = true;
            
        }
        //[Ignore]
        //[TestMethod]
        public void Address()
        {
            var ws = _pck.Workbook.Worksheets.Add("Address");
            ws.Cells["A1:A4,B5:B7"].Value = "AddressTest";
            ws.Cells["A1:A4,B5:B7"].Style.Font.Color.SetColor(Color.Red);
            ws.Cells["A2:A3,B4:B8"].Style.Fill.PatternType = OfficeOpenXml.Style.ExcelFillStyle.LightUp;
            ws.Cells["A2:A3,B4:B8"].Style.Fill.BackgroundColor.SetColor(Color.LightGreen);
            ws.Cells["2:2"].Style.Fill.PatternType = OfficeOpenXml.Style.ExcelFillStyle.Solid;
            ws.Cells["2:2"].Style.Fill.BackgroundColor.SetColor(Color.LightGreen);
            ws.Cells["B:B"].Style.Font.Name = "Times New Roman";

            ws.Cells["C4:G4,H8:H30,B15"].FormulaR1C1 = "RC[-1]+R1C[-1]";
            ws.Cells["C4:G4,H8:H30,B15"].Style.Numberformat.Format = "#,##0.000";
            ws.Cells["G1,G3"].Hyperlink = new ExcelHyperLink("Comment!$A$1","Comment");
            ws.Cells["G1,G3"].Style.Font.Color.SetColor(Color.Blue);
            ws.Cells["G1,G3"].Style.Font.UnderLine = true;

            ws.Cells["A1:G5"].Copy(ws.Cells["A50"]);

            var ws2 = _pck.Workbook.Worksheets.Add("Copy Cells");
            ws.Cells["1:4"].Copy(ws2.Cells["1:1"]);

            ws.Cells["H1:J5"].Merge = true;
            ws.Cells["2:3"].Copy(ws.Cells["50:51"]);

            ws.Cells["A40"].Value = new string(new char[] {(char)8, (char)9});

            ExcelRange styleRng = ws.Cells["A1"];
            ExcelStyle tempStyle = styleRng.Style;
            var namedStyle = _pck.Workbook.Styles.CreateNamedStyle("HyperLink", tempStyle);
            namedStyle.Style.Font.UnderLineType = ExcelUnderLineType.Single;
            namedStyle.Style.Font.Color.SetColor(Color.Blue);
        }
        //[Ignore]
        //[TestMethod]
        public void Encoding()
        {
            var ws = _pck.Workbook.Worksheets.Add("Encoding");
            ws.Cells["A1"].Value = "_x0099_";
            ws.Cells["A2"].Value = " Test \b" + (char)1 + " end\"";
            ws.Cells["A3"].Value = "_x0097_ test_x001D_1234";
            ws.Cells["A4"].Value = "test" + (char)31;   //Bug issue 14689 //Fixed
        }
        //[Ignore]
        //[TestMethod]
        public void WorksheetCopy()
        {
            var ws = _pck.Workbook.Worksheets.Add("Copied Address", _pck.Workbook.Worksheets["Address"]);
            var wsCopy = _pck.Workbook.Worksheets.Add("Copied Comment", _pck.Workbook.Worksheets["Comment"]);

            ExcelPackage pck2 = new ExcelPackage();
            pck2.Workbook.Worksheets.Add("Copy From other pck", _pck.Workbook.Worksheets["Address"]);
            pck2.SaveAs(new FileInfo(_worksheetPath + "copy.xlsx"));
            pck2=null;
            Assert.AreEqual(6, wsCopy.Comments.Count);
        }
        [Ignore]
        [TestMethod]
        public void TestDelete()
        {
            string file = _worksheetPath +"test.xlsx";

            if (File.Exists(file))
                File.Delete(file);

            Create(file);

            ExcelPackage pack = new ExcelPackage(new FileInfo (file ));
            ExcelWorksheet w = pack.Workbook.Worksheets["delete"];
            w.DeleteRow(1, 2);
           
            pack.Save();
        }
        //[Ignore]
        //[TestMethod]
        public void LoadFromCollectionTest()
        {                        
            var ws = _pck.Workbook.Worksheets.Add("LoadFromCollection");
            List<TestDTO> list = new List<TestDTO>();
            list.Add(new TestDTO() { Id = 1, Name = "Item1", Boolean = false, Date = new DateTime(2011, 1, 1), dto = null, NameVar = "Field 1" });
            list.Add(new TestDTO() { Id = 2, Name = "Item2", Boolean = true, Date = new DateTime(2011, 1, 15), dto = new TestDTO(), NameVar = "Field 2" });
            list.Add(new TestDTO() { Id = 3, Name = "Item3", Boolean = false, Date = new DateTime(2011, 2, 1), dto = null, NameVar = "Field 3" });
            list.Add(new TestDTO() { Id = 4, Name = "Item4", Boolean = true, Date = new DateTime(2011, 4, 19), dto = list[1], NameVar = "Field 4" });
            list.Add(new TestDTO() { Id = 5, Name = "Item5", Boolean = false, Date = new DateTime(2011, 5, 8), dto = null, NameVar = "Field 5" });
            list.Add(new TestDTO() { Id = 6, Name = "Item6", Boolean = true, Date = new DateTime(2010, 3, 27), dto = null, NameVar = "Field 6" });
            list.Add(new TestDTO() { Id = 7, Name = "Item7", Boolean = false, Date = new DateTime(2009, 1, 5), dto = list[3], NameVar = "Field 7" });
            list.Add(new TestDTO() { Id = 8, Name = "Item8", Boolean = true, Date = new DateTime(2018, 12, 31), dto = null, NameVar = "Field 8" });
            list.Add(new TestDTO() { Id = 9, Name = "Item9", Boolean = false, Date = new DateTime(2010, 2, 1), dto = null, NameVar = "Field 9" });

            ws.Cells["A1"].LoadFromCollection(list, true);
            ws.Cells["A30"].LoadFromCollection(list, true, OfficeOpenXml.Table.TableStyles.Medium9, BindingFlags.Instance | BindingFlags.Instance, typeof(TestDTO).GetFields());

            ws.Cells["A45"].LoadFromCollection(list, true, OfficeOpenXml.Table.TableStyles.Light1, BindingFlags.Instance | BindingFlags.Instance, new MemberInfo[] { typeof(TestDTO).GetMethod("GetNameID"), typeof(TestDTO).GetField("NameVar") });
            ws.Cells["J1"].LoadFromCollection(from l in list where l.Boolean orderby l.Date select new { Name = l.Name, Id = l.Id, Date = l.Date, NameVariable = l.NameVar }, true, OfficeOpenXml.Table.TableStyles.Dark4);

            var ints = new int[] {1,3,4,76,2,5};
            ws.Cells["A15"].Value = ints;
        }
        //[TestMethod]
        public void LoadFromEmptyCollectionTest()
        {
            if (_pck == null) _pck = new ExcelPackage();
            var ws = _pck.Workbook.Worksheets.Add("LoadFromEmpyCollection");
            List<TestDTO> listDTO = new List<TestDTO>(0);
            //List<int> list = new List<int>(0);

            ws.Cells["A1"].LoadFromCollection(listDTO, true);
            ws.Cells["A5"].LoadFromCollection(listDTO, true, OfficeOpenXml.Table.TableStyles.Medium9, BindingFlags.Instance | BindingFlags.Instance, typeof(TestDTO).GetFields());

            ws.Cells["A10"].LoadFromCollection(listDTO, true, OfficeOpenXml.Table.TableStyles.Light1, BindingFlags.Instance | BindingFlags.Instance, new MemberInfo[] { typeof(TestDTO).GetMethod("GetNameID"), typeof(TestDTO).GetField("NameVar") });
            ws.Cells["A15"].LoadFromCollection(from l in listDTO where l.Boolean orderby l.Date select new { Name = l.Name, Id = l.Id, Date = l.Date, NameVariable = l.NameVar }, true, OfficeOpenXml.Table.TableStyles.Dark4);

            ws.Cells["A20"].LoadFromCollection(listDTO, false);
        }
        [TestMethod]
        public void LoadFromOneCollectionTest()
        {
            if (_pck == null) _pck = new ExcelPackage();
            var ws = _pck.Workbook.Worksheets.Add("LoadFromEmpyCollection");
            List<TestDTO> listDTO = new List<TestDTO>(0){new TestDTO(){Name = "Single"}};
            //List<int> list = new List<int>(0);

            var r=ws.Cells["A1"].LoadFromCollection(listDTO, true);
            Assert.AreEqual(2,r.Rows);
            var r2=ws.Cells["A5"].LoadFromCollection(listDTO, false);
            Assert.AreEqual(1, r2.Rows);
        }
        static void Create(string file)
        {
            ExcelPackage pack = new ExcelPackage(new FileInfo(file));
            ExcelWorksheet w = pack.Workbook.Worksheets.Add("delete");
            w.Cells[1, 1].Value = "test";
            w.Cells[1, 2].Value = "test";
            w.Cells[2, 1].Value = "to delete";
            w.Cells[2, 2].Value = "to delete";
            w.Cells[3, 1].Value = "3Left";
            w.Cells[3, 2].Value = "3Left";
            w.Cells[4, 1].Formula = "B3+C3";
            w.Cells[4, 2].Value = "C3+D3";
            pack.Save();
        }
        [Ignore]
        [TestMethod]
        public void RowStyle()
        {
            FileInfo newFile = new FileInfo(_worksheetPath + @"sample8.xlsx");
            if (newFile.Exists)
            {
                newFile.Delete();  // ensures we create a new workbook
                //newFile = new FileInfo(dir + @"sample8.xlsx");
            }

            ExcelPackage package = new ExcelPackage();
            //Load the sheet with one string column, one date column and a few random numbers.
            var ws = package.Workbook.Worksheets.Add("First line test");

            ws.Cells[1, 1].Value = "1; 1";
            ws.Cells[2, 1].Value = "2; 1";
            ws.Cells[1, 2].Value = "1; 2";
            ws.Cells[2, 2].Value = "2; 2";

            ws.Row(1).Style.Font.Bold = true;
            ws.Column(1).Style.Font.Bold = true;
            package.SaveAs(newFile);

        }
        //[Ignore]
        //[TestMethod]
        public void HideTest()
        {
            var ws = _pck.Workbook.Worksheets.Add("Hidden");
            ws.Cells["A1"].Value = "This workbook is hidden"    ;
            ws.Hidden = eWorkSheetHidden.Hidden;
        }
        //[Ignore]
        //[TestMethod]
        public void Hyperlink()
        {
            var ws = _pck.Workbook.Worksheets.Add("HyperLinks");
            var hl = new ExcelHyperLink("G1", "Till G1");
            hl.ToolTip = "Link to cell G1";
            ws.Cells["A1"].Hyperlink = hl;
            //ws.Cells["A2"].Hyperlink = new ExcelHyperLink("mailto:ecsomany@google:huszar", UriKind.Absolute); //Invalid URL will throw an Exception
        }
        //[Ignore]
        //[TestMethod]
        public void VeryHideTest()
        {
            var ws = _pck.Workbook.Worksheets.Add("VeryHidden");
            ws.Cells["a1"].Value = "This workbook is hidden";
            ws.Hidden = eWorkSheetHidden.VeryHidden;
        }
        //[Ignore]
        //[TestMethod]
        public void PrinterSettings()
        {
            var ws = _pck.Workbook.Worksheets.Add("Sod/Hydroseed");

            ws.Cells[1, 1].Value = "1; 1";
            ws.Cells[2, 1].Value = "2; 1";
            ws.Cells[1, 2].Value = "1; 2";
            ws.Cells[2, 2].Value = "2; 2";
            ws.Cells[1, 1, 1, 2].AutoFilter = true;
            ws.PrinterSettings.BlackAndWhite = true;
            ws.PrinterSettings.ShowGridLines = true;
            ws.PrinterSettings.ShowHeaders = true;
            ws.PrinterSettings.PaperSize = ePaperSize.A4;

            ws.PrinterSettings.RepeatRows = new ExcelAddress("1:1");
            ws.PrinterSettings.RepeatColumns = new ExcelAddress("A:A");

            ws.PrinterSettings.Draft = true;
            var r = ws.Cells["A26"];
            r.Value = "X";
            r.Worksheet.Row(26).PageBreak = true;
            ws.PrinterSettings.PrintArea=ws.Cells["A1:B2"];
            ws.PrinterSettings.HorizontalCentered = true;
            ws.PrinterSettings.VerticalCentered = true;

            ws.Select(new ExcelAddress("3:4,E5:F6"));

            ws = _pck.Workbook.Worksheets["RichText"];
            ws.PrinterSettings.RepeatColumns = ws.Cells["A:B"];
            ws.PrinterSettings.RepeatRows = ws.Cells["1:11"];
            ws.PrinterSettings.TopMargin = 1M;
            ws.PrinterSettings.LeftMargin = 1M;
            ws.PrinterSettings.BottomMargin = 1M;
            ws.PrinterSettings.RightMargin = 1M;
            ws.PrinterSettings.Orientation = eOrientation.Landscape;
            ws.PrinterSettings.PaperSize = ePaperSize.A4;
        }
        //[Ignore]
        //[TestMethod]
        public void StyleNameTest()
        {
            var ws = _pck.Workbook.Worksheets.Add("StyleNameTest");

            ws.Cells[1, 1].Value = "R1 C1";
            ws.Cells[1, 2].Value = "R1 C2";
            ws.Cells[1, 3].Value = "R1 C3";
            ws.Cells[2, 1].Value = "R2 C1";
            ws.Cells[2, 2].Value = "R2 C2";
            ws.Cells[2, 3].Value = "R2 C3";            
            ws.Cells[3, 1].Value = double.PositiveInfinity;
            ws.Cells[3, 2].Value = double.NegativeInfinity;
            ws.Cells[4, 1].CreateArrayFormula("A1+B1");
            var ns = _pck.Workbook.Styles.CreateNamedStyle("TestStyle");
            ns.Style.Font.Bold = true;

            ws.Cells.Style.Locked = true;
            ws.Cells["A1:C1"].StyleName = "TestStyle";
            ws.DefaultRowHeight = 35;
            ws.Cells["A1:C4"].Style.Locked = false;
            ws.Protection.IsProtected = true;
        }
        //[Ignore]
        //[TestMethod]
        public void ValueError()
        {
            var ws = _pck.Workbook.Worksheets.Add("ValueError");

            ws.Cells[1, 1].Value = "Domestic Violence&#xB; and the Professional";
            var rt=ws.Cells[1, 2].RichText.Add("Domestic Violence&#xB; and the Professional 2");
            TestContext.WriteLine(rt.Bold.ToString());
            rt.Bold = true;
            TestContext.WriteLine(rt.Bold.ToString());
        }
        //[Ignore]
        //[TestMethod]
        public void FormulaError()
        {
            var ws = _pck.Workbook.Worksheets.Add("FormulaError");

            ws.Cells["D5"].Formula = "COUNTIF(A1:A100,\"Miss\")";
            ws.Cells["A1:K3"].Formula = "A3+A4";
            ws.Cells["A4"].FormulaR1C1 = "+ROUNDUP(RC[1]/10,0)*10";

            ws = _pck.Workbook.Worksheets.Add("Sheet-RC1");
            ws.Cells["A4"].FormulaR1C1 = "+ROUNDUP('Sheet-RC1'!RC[1]/10,0)*10";

            //ws.Cells["B2:I2"].Formula = "";   //Error
        }
        [TestMethod,Ignore]
        public void FormulaArray()
        {
            _pck = new ExcelPackage();
            var ws = _pck.Workbook.Worksheets.Add("FormulaError");

            ws.Cells["E2:E5"].CreateArrayFormula("FREQUENCY(B2:B18,C2:C5)");
            _pck.SaveAs(new FileInfo("c:\\temp\\arrayformula.xlsx"));
        }
        //[Ignore]
        //[TestMethod]
        public void PictureURL()
        {
            var ws = _pck.Workbook.Worksheets.Add("Pic URL");

            ExcelHyperLink hl = new ExcelHyperLink("http://epplus.codeplex.com");
            hl.ToolTip = "Screen Tip";

            ws.Drawings.AddPicture("Pic URI", Properties.Resources.Test1, hl);
        }


        [TestMethod]
        public void PivotTableTest()
        {
            _pck = new ExcelPackage();
            var ws = _pck.Workbook.Worksheets.Add("PivotTable");
            ws.Cells["A1"].LoadFromArrays(new object[][] {new [] {"A", "B", "C", "D"}});
            ws.Cells["A2"].LoadFromArrays(new object[][]
            {
                new object [] { 0, 1, 2, 3, 4, 5, 6, 7, 8, 9 },
                new object [] { 9, 8, 7 ,6, 5, 4, 3, 2, 1, 0 },
                new object [] { 1, 1, 2, 3, 5, 8, 13, 21, 34, 55}
            });
            var table = ws.Tables.Add(ws.Cells["A1:D4"], "PivotData");
            ws.PivotTables.Add(ws.Cells["G1"], ws.Cells["A1:D4"], "PivotTable");
            Assert.AreEqual("PivotStyleMedium9", ws.PivotTables["PivotTable"].StyleName);
        }
        //[Ignore]
        //[TestMethod]
        public void TableTest()
        {            
            var ws = _pck.Workbook.Worksheets.Add("Table");
            ws.Cells["B1"].Value = 123;
            var tbl = ws.Tables.Add(ws.Cells["B1:P12"], "TestTable");
            tbl.TableStyle = OfficeOpenXml.Table.TableStyles.Custom;

            tbl.ShowFirstColumn = true;
            tbl.ShowTotal = true;
            tbl.ShowHeader = true;
            tbl.ShowLastColumn = true;
            tbl.ShowFilter = false;
            Assert.AreEqual(tbl.ShowFilter, false);
            ws.Cells["K2"].Value = 5;
            ws.Cells["J3"].Value = 4;

            tbl.Columns[8].TotalsRowFunction = OfficeOpenXml.Table.RowFunctions.Sum;
            tbl.Columns[9].TotalsRowFormula = string.Format("SUM([{0}])",tbl.Columns[9].Name);
            tbl.Columns[14].CalculatedColumnFormula = "TestTable[[#This Row],[123]]+TestTable[[#This Row],[Column2]]";                                                       
            ws.Cells["B2"].Value = 1;
            ws.Cells["B3"].Value = 2;
            ws.Cells["B4"].Value = 3;
            ws.Cells["B5"].Value = 4;
            ws.Cells["B6"].Value = 5;
            ws.Cells["B7"].Value = 6;
            ws.Cells["B8"].Value = 7;
            ws.Cells["B9"].Value = 8;
            ws.Cells["B10"].Value = 9;
            ws.Cells["B11"].Value = 10;
            ws.Cells["B12"].Value = 11;
            ws.Cells["C7"].Value = "Table test";
            ws.Cells["C8"].Style.Fill.PatternType = ExcelFillStyle.Solid;
            ws.Cells["C8"].Style.Fill.BackgroundColor.SetColor(Color.Red);

            tbl=ws.Tables.Add(ws.Cells["a12:a13"], "");

            tbl = ws.Tables.Add(ws.Cells["C16:Y35"], "");
            tbl.TableStyle = OfficeOpenXml.Table.TableStyles.Medium14;
            tbl.ShowFirstColumn = true;
            tbl.ShowLastColumn = true;
            tbl.ShowColumnStripes = true;
            Assert.AreEqual(tbl.ShowFilter, true);
            tbl.Columns[2].Name = "Test Column Name";

            ws.Cells["G50"].Value = "Timespan";
            ws.Cells["G51"].Value = new DateTime(new TimeSpan(1, 1, 10).Ticks); //new DateTime(1899, 12, 30, 1, 1, 10);
            ws.Cells["G52"].Value = new DateTime(1899, 12, 30, 2, 3, 10);
            ws.Cells["G53"].Value = new DateTime(1899, 12, 30, 3, 4, 10);
            ws.Cells["G54"].Value = new DateTime(1899, 12, 30, 4, 5, 10);
            
            ws.Cells["G51:G55"].Style.Numberformat.Format = "HH:MM:SS";
            tbl = ws.Tables.Add(ws.Cells["G50:G54"], "");
            tbl.ShowTotal = true;
            tbl.ShowFilter = false;
            tbl.Columns[0].TotalsRowFunction = OfficeOpenXml.Table.RowFunctions.Sum;
        }

        [TestMethod]
        public void TableDeleteTest()
        {
            using (var pkg = new ExcelPackage())
            {
                var wb = pkg.Workbook;
                var sheets = new[]
                {
                    wb.Worksheets.Add("WorkSheet A"),
                    wb.Worksheets.Add("WorkSheet B")
                };
                for (int i = 1; i <= 4; i++)
                {
                    var cell = sheets[0].Cells[1, i];
                    cell.Value = cell.Address + "_";
                    cell = sheets[1].Cells[1, i];
                    cell.Value = cell.Address + "_";
                }

                for (int i = 6; i <= 11; i++)
                {
                    var cell = sheets[0].Cells[3, i];
                    cell.Value = cell.Address + "_";
                    cell = sheets[1].Cells[3, i];
                    cell.Value = cell.Address + "_";
                }
                var tables = new[]
                {
                    sheets[1].Tables.Add(sheets[1].Cells["A1:D73"], "Tablea"),
                    sheets[0].Tables.Add(sheets[0].Cells["A1:D73"], "Table2"),
                    sheets[1].Tables.Add(sheets[1].Cells["F3:K10"], "Tableb"),
                    sheets[0].Tables.Add(sheets[0].Cells["F3:K10"], "Table3"),
                };
                Assert.AreEqual(5, wb._nextTableID);
                Assert.AreEqual(1, tables[0].Id);
                Assert.AreEqual(2, tables[1].Id);
                try
                {
                    sheets[0].Tables.Delete("Tablea");
                    Assert.Fail("ArgumentException should have been thrown.");
                }
                catch (ArgumentOutOfRangeException) { }
                sheets[1].Tables.Delete("Tablea");
                Assert.AreEqual(1, tables[1].Id);
                Assert.AreEqual(2, tables[2].Id);
                
                try
                {
                    sheets[1].Tables.Delete(4);
                    Assert.Fail("ArgumentException should have been thrown.");
                }
                catch (ArgumentOutOfRangeException) { }
                var range = sheets[0].Cells[sheets[0].Tables[1].Address.Address];
                sheets[0].Tables.Delete(1, true);
                foreach (var cell in range)
                {
                    Assert.IsNull(cell.Value);
                }
            }
        }

        //[Ignore]
        //[TestMethod]
        public void CopyTable()
        {
            _pck.Workbook.Worksheets.Copy("File4", "Copied table");
        }
        //[Ignore]
        //[TestMethod]
        public void CopyRange()
        {
            var ws = _pck.Workbook.Worksheets.Add("CopyTest");  

            ws.Cells["A1"].Value = "Single Cell";
            ws.Cells["A2"].Value = "Merged Cells";
            ws.Cells["A2:D30"].Merge = true;
            ws.Cells["A1"].Style.Font.Bold = true;
            ws.Cells["G4:H5"].Merge = true;
            ws.Cells["B3:C5"].Copy(ws.Cells["G4"]);
        }
        //[Ignore]
        //[TestMethod]
        public void CopyMergedRange()
        {
            var ws = _pck.Workbook.Worksheets.Add("CopyMergedRangeTest");

            ws.Cells["A11:C11"].Merge = true;
            ws.Cells["A12:C12"].Merge = true;

            var source = ws.Cells["A11:C12"];
            var target = ws.Cells["A21"];

            source.Copy(target);

            var a21 = ws.Cells[21, 1];
            var a22 = ws.Cells[22, 1];

            Assert.IsTrue(a21.Merge);
            Assert.IsTrue(a22.Merge);

            //Assert.AreNotEqual(a21.MergeId, a22.MergeId);
        }
        [Ignore]
        [TestMethod]
        public void CopyPivotTable()
        {
            _pck.Workbook.Worksheets.Copy("Pivot-Group Date", "Copied Pivottable 1");
            _pck.Workbook.Worksheets.Copy("Pivot-Group Number", "Copied Pivottable 2");
        }
        [Ignore]
        [TestMethod]
        public void Stylebug()
        {
            ExcelPackage p = new ExcelPackage(new FileInfo(@"c:\temp\FullProjecte.xlsx"));

            var ws = p.Workbook.Worksheets.First();
            ws.Cells[12, 1].Value = 0;
            ws.Cells[12, 2].Value = new DateTime(2010,9,14);
            ws.Cells[12, 3].Value = "Federico Lois";
            ws.Cells[12, 4].Value = "Nakami";
            ws.Cells[12, 5].Value = "Hores";
            ws.Cells[12, 7].Value = 120;
            ws.Cells[12, 8].Value="A definir";
            ws.Cells[12, 9].Value = new DateTime(2010,9,14);
            ws.Cells[12, 10].Value = new DateTime(2010,9,14);
            ws.Cells[12, 11].Value = "Transferència";

            ws.InsertRow(13, 1, 12);
            ws.Cells[13, 1].Value = 0;
            ws.Cells[13, 2].Value = new DateTime(2010, 9, 14);
            ws.Cells[13, 3].Value = "Federico Lois";
            ws.Cells[13, 4].Value = "Nakami";
            ws.Cells[13, 5].Value = "Hores";
            ws.Cells[13, 7].Value = 120;
            ws.Cells[13, 8].Value = "A definir";
            ws.Cells[13, 9].Value = new DateTime(2010, 9, 14);
            ws.Cells[13, 10].Value = new DateTime(2010, 9, 14);
            ws.Cells[13, 11].Value = "Transferència";

            ws.InsertRow(14, 1, 13);

            ws.InsertRow(19, 1, 19);
            ws.InsertRow(26, 1, 26);
            ws.InsertRow(33, 1, 33);
            p.SaveAs(new FileInfo(@"c:\temp\FullProjecte_new.xlsx"));
        }
        [Ignore]
        [TestMethod]
        public void ReadBug()
        {
            using (var package = new ExcelPackage(new FileInfo(@"c:\temp\error.xlsx")))
            {
                var fulla = package.Workbook.Worksheets.FirstOrDefault();
                var r= fulla == null ? null : fulla.Cells["a:a"]
                .Where(t => !string.IsNullOrWhiteSpace(t.Text)).Select(cell => cell.Value.ToString())
                .ToList();
            }
        }
        //[Ignore]
        //[TestMethod]
         public void FormulaOverwrite()
        {
            var ws = _pck.Workbook.Worksheets.Add("FormulaOverwrite");
            //Inside
            ws.Cells["A1:G12"].Formula = "B1+C1";
            ws.Cells["B2:C3"].Formula = "G2+E1";


            //Top bottom overwrite
            ws.Cells["A14:G26"].Formula = "B1+C1+D1";
            ws.Cells["B13:C28"].Formula = "G2+E1";

            //Top bottom overwrite
            ws.Cells["B30:E42"].Formula = "B1+C1+$D$1";
            ws.Cells["A32:H33"].Formula = "G2+E1";

            ws.Cells["A50:A59"].CreateArrayFormula("C50+D50");
            ws.Cells["A1"].Value = "test";
            ws.Cells["A15"].Value = "Värde";
            ws.Cells["C12"].AddComment("Test", "JJOD");
            ws.Cells["D12:I12"].Merge = true;
            ws.Cells["D12:I12"].Style.HorizontalAlignment = OfficeOpenXml.Style.ExcelHorizontalAlignment.Left;
            ws.Cells["D12:I12"].Style.VerticalAlignment = OfficeOpenXml.Style.ExcelVerticalAlignment.Top;
            ws.Cells["D12:I12"].Style.WrapText = true;

            ws.Cells["F1:F3"].Formula = "F2+F3";
            ws.Cells["J1:J3"].Formula = "F2+F3";            
            ws.Cells["F1:F3"].Formula = "F5+F6";    //Overwrite same range
        }
        //[Ignore]
        //[TestMethod]
        public void DefinedName()
        {
            var ws = _pck.Workbook.Worksheets.Add("Names");
            ws.Names.Add("RefError", ws.Cells["#REF!"]);

            ws.Cells["A1"].Value = "Test";
            ws.Cells["A1"].Style.Font.Size = 8.5F;

            ws.Names.Add("Address", ws.Cells["A2:A3"]);
            ws.Cells["Address"].Value = 1;
            ws.Names.AddValue("Value", 5);          
            ws.Names.Add("FullRow", ws.Cells["2:2"]);
            ws.Names.Add("FullCol", ws.Cells["A:A"]);
            //ws.Names["Value"].Style.Border.Bottom.Color.SetColor(Color.Black);
            ws.Names.AddFormula("Formula", "Names!A2+Names!A3+Names!Value");
        }
        [Ignore]
        [TestMethod]
        public void URL()
        {
            var p = new ExcelPackage(new FileInfo(@"c:\temp\url.xlsx"));
            foreach (var ws in p.Workbook.Worksheets)
            {

            }
            p.SaveAs(new FileInfo(@"c:\temp\urlsaved.xlsx"));
        }        
        //[TestMethod]
        public void LoadDataReader()
        {
            if (_pck == null) _pck = new ExcelPackage();
            var ws = _pck.Workbook.Worksheets.Add("Loaded DataReader");
            ExcelRangeBase range;
            using (var dt = new DataTable())
            {
                dt.Columns.Add("String", typeof(string));
                dt.Columns.Add("Int", typeof(int));
                dt.Columns.Add("Bool", typeof(bool));
                dt.Columns.Add("Double", typeof(double));

                var dr = dt.NewRow();
	                 dr[0] = "Row1";
	                 dr[1] = 1;
	                 dr[2] = true;
	                 dr[3] = 1.5;
	                 dt.Rows.Add(dr);
	  
	                 dr = dt.NewRow();
	                 dr[0] = "Row2";
	                 dr[1] = 2;
	                 dr[2] = false;
	                 dr[3] = 2.25;
	                 dt.Rows.Add(dr);
	  
	                 //dr = dt.NewRow();
	                 //dr[0] = "Row3";
	                 //dr[1] = 3;
	                 //dr[2] = true;
	                 //dr[3] = 3.125;
	                 //dt.Rows.Add(dr);

                using (var reader = dt.CreateDataReader())
                {
                    range = ws.Cells["A1"].LoadFromDataReader(reader, true, "My Table",
                                                              OfficeOpenXml.Table.TableStyles.Medium5);
                }
                Assert.AreEqual(1, range.Start.Column);
                Assert.AreEqual(4, range.End.Column);
                Assert.AreEqual(1, range.Start.Row);
                Assert.AreEqual(3, range.End.Row);

                using (var reader = dt.CreateDataReader())
                {
                    range = ws.Cells["A5"].LoadFromDataReader(reader, false, "My Table2",
                                                              OfficeOpenXml.Table.TableStyles.Medium5);
                }
                Assert.AreEqual(1, range.Start.Column);
                Assert.AreEqual(4, range.End.Column);
                Assert.AreEqual(5, range.Start.Row);
                Assert.AreEqual(6, range.End.Row);
            }
        }

        
        //[TestMethod, Ignore]
        public void LoadDataTable()
        {
            if (_pck == null) _pck = new ExcelPackage();
            var ws = _pck.Workbook.Worksheets.Add("Loaded DataTable");

            var dt = new DataTable();
            dt.Columns.Add("String", typeof(string));
            dt.Columns.Add("Int", typeof(int));
            dt.Columns.Add("Bool", typeof(bool));
            dt.Columns.Add("Double", typeof(double));


            var dr = dt.NewRow();
            dr[0] = "Row1";
            dr[1] = 1;
            dr[2] = true;
            dr[3] = 1.5;
            dt.Rows.Add(dr);

            dr = dt.NewRow();
            dr[0] = "Row2";
            dr[1] = 2;
            dr[2] = false;
            dr[3] = 2.25;
            dt.Rows.Add(dr);

            dr = dt.NewRow();
            dr[0] = "Row3";
            dr[1] = 3;
            dr[2] = true;
            dr[3] = 3.125;
            dt.Rows.Add(dr);

            ws.Cells["A1"].LoadFromDataTable(dt,true,OfficeOpenXml.Table.TableStyles.Medium5);

            //worksheet.Cells[startRow, 7, worksheet.Dimension.End.Row, 7].FormulaR1C1 = "=IF(RC[-2]=0,0,RC[-1]/RC[-2])";

            ws.Tables[0].Columns[1].TotalsRowFunction = OfficeOpenXml.Table.RowFunctions.Sum;
            ws.Tables[0].ShowTotal = true;
        }

<<<<<<< HEAD
        [TestMethod]
        public void LoadText_Bug15015()
        {
            var package = new ExcelPackage();
            var ws=package.Workbook.Worksheets.Add("Loaded Text");
            ws.Cells["A1"].LoadFromText("\"text with eol,\r\n in a cell\",\"other value\"", new ExcelTextFormat{TextQualifier = '"', EOL = ",\r\n", Delimiter = ','});
        }

=======
        [Ignore]
        [TestMethod]
        public void LoadEmptyDataTable()
        {
            if (_pck == null) _pck = new ExcelPackage();
            var ws = _pck.Workbook.Worksheets.Add("Loaded Empty DataTable");

            var dt = new DataTable();
            dt.Columns.Add(new DataColumn("col1"));
            dt.Columns.Add(new DataColumn("col2"));
            ws.Cells["A1"].LoadFromDataTable(dt, true);

            ws.Cells["D1"].LoadFromDataTable(dt, false);
        }

        [Ignore]
>>>>>>> 02fc83b6
        [TestMethod]
        public void LoadText_Bug15015_Negative()
        {
            var package = new ExcelPackage();
            var ws = package.Workbook.Worksheets.Add("Loaded Text");
            bool exceptionThrown=false;
            try
            {
                ws.Cells["A1"].LoadFromText("\"text with eol,\r\n",
                                            new ExcelTextFormat {TextQualifier = '"', EOL = ",\r\n", Delimiter = ','});
            }
            catch (Exception e)
            {
                Assert.AreEqual("Text delimiter is not closed in line : \"text with eol",e.Message,"Exception message");
                exceptionThrown = true;
            }
            Assert.IsTrue(exceptionThrown,"Exception thrown");
        }

        //[Ignore]
        //[TestMethod]
        public void LoadText()
        {
            var ws = _pck.Workbook.Worksheets.Add("Loaded Text");

            ws.Cells["A1"].LoadFromText("1.2");
            ws.Cells["A2"].LoadFromText("1,\"Test av data\",\"12,2\",\"\"Test\"\"");
            ws.Cells["A3"].LoadFromText("\"1,3\",\"Test av \"\"data\",\"12,2\",\"Test\"\"\"", new ExcelTextFormat() { TextQualifier = '"' });

            ws = _pck.Workbook.Worksheets.Add("File1");
           // ws.Cells["A1"].LoadFromText(new FileInfo(@"c:\temp\csv\et1c1004.csv"), new ExcelTextFormat() {SkipLinesBeginning=3,SkipLinesEnd=1, EOL="\n"});

            ws = _pck.Workbook.Worksheets.Add("File2");
            //ws.Cells["A1"].LoadFromText(new FileInfo(@"c:\temp\csv\etiv2812.csv"), new ExcelTextFormat() { SkipLinesBeginning = 3, SkipLinesEnd = 1, EOL = "\n" });

            //ws = _pck.Workbook.Worksheets.Add("File3");
            //ws.Cells["A1"].LoadFromText(new FileInfo(@"c:\temp\csv\last_gics.txt"), new ExcelTextFormat() { SkipLinesBeginning = 1, Delimiter='|'});

            ws = _pck.Workbook.Worksheets.Add("File4");
            //ws.Cells["A1"].LoadFromText(new FileInfo(@"c:\temp\csv\20060927.custom_open_positions.cdf.SPP"), new ExcelTextFormat() { SkipLinesBeginning = 2, SkipLinesEnd=2, TextQualifier='"', DataTypes=new eDataTypes[] {eDataTypes.Number,eDataTypes.String, eDataTypes.Number, eDataTypes.Number, eDataTypes.Number, eDataTypes.String, eDataTypes.Number, eDataTypes.Number, eDataTypes.String, eDataTypes.String, eDataTypes.Number, eDataTypes.Number, eDataTypes.Number}},
            //    OfficeOpenXml.Table.TableStyles.Medium27, true);

            ws.Cells["A1"].LoadFromText("1,\"Test\",\"\",\"\"\"\",3", new ExcelTextFormat() { TextQualifier = '\"' });

            var style = _pck.Workbook.Styles.CreateNamedStyle("RedStyle");
            style.Style.Fill.PatternType=ExcelFillStyle.Solid;
            style.Style.Fill.BackgroundColor.SetColor(Color.Red);
            
            //var tbl = ws.Tables[ws.Tables.Count - 1];
            //tbl.ShowTotal = true;
            //tbl.TotalsRowCellStyle = "RedStyle";
            //tbl.HeaderRowCellStyle = "RedStyle";
        }
        [TestMethod]
        public void TestRepeatRowsAndColumnsTest()
        {
            var p = new ExcelPackage();

            var w = p.Workbook.Worksheets.Add("RepeatRowsAndColumnsTest");

            w.PrinterSettings.RepeatColumns = new ExcelAddress("A:A");
            w.PrinterSettings.RepeatRows = new ExcelAddress("1:1");

            Assert.IsNotNull(w.PrinterSettings.RepeatColumns);
            Assert.IsNotNull(w.PrinterSettings.RepeatRows); // Fails!
        }
        //[Ignore]
        //[TestMethod]
        public void Merge()
        {
            var ws = _pck.Workbook.Worksheets.Add("Merge");
            ws.Cells["A1:A4"].Merge=true;
            ws.Cells["C1:C4,C8:C12"].Merge=true;
            ws.Cells["D13:E18,G5,U32:U45"].Merge = true;
            ws.Cells["D13:E18,G5,U32:U45"].Style.WrapText = true;
            //ws.Cells["50:52"].Merge = true;
            ws.Cells["AA:AC"].Merge = true;
            ws.SetValue(13, 4, "Merged\r\nnew row");
        }
        //[Ignore]
        //[TestMethod]
        public void DefaultColWidth()
        {
            var ws = _pck.Workbook.Worksheets.Add("DefColWidth");
            ws.DefaultColWidth = 45;
        }
        //[Ignore]
        //[TestMethod]
        public void LoadArray()
        {
            var ws = _pck.Workbook.Worksheets.Add("Loaded Array");
            List<object[]> testArray = new List<object[]>() { new object[] { 3, 4, 5, 6 }, new string[] { "Test1", "test", "5", "6" } };
            ws.Cells["A1"].LoadFromArrays(testArray);
        }
        [Ignore]
        [TestMethod]
        public void DefColWidthBug()
        {
            ExcelWorkbook book = _pck.Workbook;
            ExcelWorksheet sheet = book.Worksheets.Add("Gebruikers");

            sheet.DefaultColWidth = 25d;
            //sheet.defaultRowHeight = 15d; // needed to make sure the resulting file is valid!

            // Create the header row
            sheet.Cells[1, 1].Value = "Afdeling code";
            sheet.Cells[1, 2].Value = "Afdeling naam";
            sheet.Cells[1, 3].Value = "Voornaam";
            sheet.Cells[1, 4].Value = "Tussenvoegsel";
            sheet.Cells[1, 5].Value = "Achternaam";
            sheet.Cells[1, 6].Value = "Gebruikersnaam";
            sheet.Cells[1, 7].Value = "E-mail adres";
            ExcelRange headerRow = sheet.Cells[1, 1, 1, 7];
            headerRow.Style.Border.Bottom.Style = OfficeOpenXml.Style.ExcelBorderStyle.Thin;
            headerRow.Style.Font.Size = 12;
            headerRow.Style.Font.Bold = true;

            //// Create a context for retrieving the users
            //using (PalauDataContext context = new PalauDataContext())
            //{
            //    int currentRow = 2;

            //    // iterate through all users in the export and add their info
            //    // to the worksheet.
            //    foreach (vw_ExportUser user in
            //      context.vw_ExportUsers
            //      .OrderBy(u => u.DepartmentCode)
            //      .ThenBy(u => u.AspNetUserName))
            //    {
            //        sheet.Cells[currentRow, 1].Value = user.DepartmentCode;
            //        sheet.Cells[currentRow, 2].Value = user.DepartmentName;
            //        sheet.Cells[currentRow, 3].Value = user.UserFirstName;
            //        sheet.Cells[currentRow, 4].Value = user.UserInfix;
            //        sheet.Cells[currentRow, 5].Value = user.UserSurname;
            //        sheet.Cells[currentRow, 6].Value = user.AspNetUserName;
            //        sheet.Cells[currentRow, 7].Value = user.AspNetEmail;

            //        currentRow++;
            //    }
            //}

            // return the filled Excel workbook
          //  return pkg

        }
        [Ignore]
        [TestMethod]
        public void CloseProblem()
        {
            ExcelPackage pck = new ExcelPackage();
            var ws = pck.Workbook.Worksheets.Add("Manual Receipts");

            ws.Cells["A1"].Value = " SpaceNeedle Manual Receipt Form";

            using (ExcelRange r = ws.Cells["A1:F1"])
            {
                r.Merge = true;
                r.Style.Font.SetFromFont(new Font("Arial", 18, FontStyle.Italic));
                r.Style.Font.Color.SetColor(Color.DarkRed);
                r.Style.HorizontalAlignment = OfficeOpenXml.Style.ExcelHorizontalAlignment.CenterContinuous;
                //r.Style.Fill.PatternType = OfficeOpenXml.Style.ExcelFillStyle.Solid;
                //r.Style.Fill.BackgroundColor.SetColor(Color.FromArgb(23, 55, 93));
            }
            //			ws.Column(1).BestFit = true;
            ws.Column(1).Width = 17;
            ws.Column(5).Width = 20;


            ws.Cells["A2"].Value = "Date Produced";

            ws.Cells["A2"].Style.Font.Bold = true;
            ws.Cells["B2"].Value = DateTime.Now.ToShortDateString();
            ws.Cells["D2"].Value = "Quantity";
            ws.Cells["D2"].Style.Font.Bold = true;
            ws.Cells["E2"].Value = "txt";

            ws.Cells["C4"].Value = "Receipt Number";
            ws.Cells["C4"].Style.WrapText = true;
            ws.Cells["C4"].Style.Font.Bold = true;

            int rowNbr = 5;
            for (int entryNbr = 1; entryNbr <= 1; entryNbr += 1)
            {
                ws.Cells["B" + rowNbr].Value = entryNbr;
                ws.Cells["C" + rowNbr].Value = 1 + entryNbr - 1;
                rowNbr += 1;
            }
            pck.SaveAs(new FileInfo(".\\test.xlsx"));
        }
        [Ignore]
        [TestMethod]
        public void OpenXlsm()
        {
            ExcelPackage p=new ExcelPackage(new FileInfo("c:\\temp\\cs1.xlsx"));
            int c = p.Workbook.Worksheets.Count;
            p.Save();
        }
        [Ignore]
        [TestMethod]
        public void Mergebug()
        {
            var xlPackage = new ExcelPackage();
            var xlWorkSheet = xlPackage.Workbook.Worksheets.Add("Test Sheet");
            var Cells = xlWorkSheet.Cells;
            var TitleCell = Cells[1, 1, 1, 3];

            TitleCell.Merge = true;
            TitleCell.Value = "Test Spreadsheet";
            Cells[2, 1].Value = "Test Sub Heading\r\ntest"+(char)22;
            for (int i = 0; i < 256; i++)
            {
                Cells[3, i + 1].Value = (char)i;
            }
            Cells[2, 1].Style.WrapText = true;
            xlWorkSheet.Row(1).Height=50;
            xlPackage.SaveAs(new FileInfo("c:\\temp\\Mergebug.xlsx"));
        }
        [Ignore]
        [TestMethod]
        public void OpenProblem()
        {
            var xlPackage = new ExcelPackage();
            var ws = xlPackage.Workbook.Worksheets.Add("W1");
            xlPackage.Workbook.Worksheets.Add("W2");

            ws.Cells["A1:A10"].Formula = "W2!A1+C1";
            ws.Cells["B1:B10"].FormulaR1C1 = "W2!R1C1+C1";
            xlPackage.SaveAs(new FileInfo("c:\\temp\\Mergebug.xlsx"));
        }
        [Ignore]
        [TestMethod]
        public void ProtectionProblem()
        {
            var xlPackage = new ExcelPackage(new FileInfo("c:\\temp\\CovenantsCheckReportTemplate.xlsx"));
            var ws = xlPackage.Workbook.Worksheets.First();
            ws.Protection.SetPassword("Test");
            xlPackage.SaveAs(new FileInfo("c:\\temp\\Mergebug.xlsx"));
        }
        [Ignore]
        [TestMethod]
        public void Nametest()
        {
            var pck = new ExcelPackage(new FileInfo("c:\\temp\\names.xlsx"));
            var ws = pck.Workbook.Worksheets.First();
            ws.Cells["H37"].Formula = "\"Test\"";
            pck.SaveAs(new FileInfo(@"c:\\temp\\nametest_new.xlsx"));
        }
        //[Ignore]
        //[TestMethod]
        public void CreatePivotTable()
        {
            var wsPivot1 = _pck.Workbook.Worksheets.Add("Rows-Data on columns");
            var wsPivot2 = _pck.Workbook.Worksheets.Add("Rows-Data on rows");
            var wsPivot3 = _pck.Workbook.Worksheets.Add("Columns-Data on columns");
            var wsPivot4 = _pck.Workbook.Worksheets.Add("Columns-Data on rows");
            var wsPivot5 = _pck.Workbook.Worksheets.Add("Columns/Rows-Data on columns");
            var wsPivot6 = _pck.Workbook.Worksheets.Add("Columns/Rows-Data on rows");
            var wsPivot7 = _pck.Workbook.Worksheets.Add("Rows/Page-Data on Columns");
            var wsPivot8 = _pck.Workbook.Worksheets.Add("Pivot-Group Date");
            var wsPivot9 = _pck.Workbook.Worksheets.Add("Pivot-Group Number");

            var ws = _pck.Workbook.Worksheets.Add("Data");
            ws.Cells["K1"].Value = "Item";
            ws.Cells["L1"].Value = "Category";
            ws.Cells["M1"].Value = "Stock";
            ws.Cells["N1"].Value = "Price";
            ws.Cells["O1"].Value = "Date for grouping";

            ws.Cells["K2"].Value = "Crowbar";
            ws.Cells["L2"].Value = "Hardware";
            ws.Cells["M2"].Value = 12;
            ws.Cells["N2"].Value = 85.2;
            ws.Cells["O2"].Value = new DateTime(2010, 1, 31);

            ws.Cells["K3"].Value = "Crowbar";
            ws.Cells["L3"].Value = "Hardware";
            ws.Cells["M3"].Value = 15;
            ws.Cells["N3"].Value = 12.2;
            ws.Cells["O3"].Value = new DateTime(2010, 2, 28);

            ws.Cells["K4"].Value = "Hammer";
            ws.Cells["L4"].Value = "Hardware";
            ws.Cells["M4"].Value = 550;
            ws.Cells["N4"].Value = 72.7;
            ws.Cells["O4"].Value = new DateTime(2010, 3, 31);

            ws.Cells["K5"].Value = "Hammer";
            ws.Cells["L5"].Value = "Hardware";
            ws.Cells["M5"].Value = 120;
            ws.Cells["N5"].Value = 11.3;
            ws.Cells["O5"].Value = new DateTime(2010, 4, 30);

            ws.Cells["K6"].Value = "Crowbar";
            ws.Cells["L6"].Value = "Hardware";
            ws.Cells["M6"].Value = 120;
            ws.Cells["N6"].Value = 173.2;
            ws.Cells["O6"].Value = new DateTime(2010, 5, 31);

            ws.Cells["K7"].Value = "Hammer";
            ws.Cells["L7"].Value = "Hardware";
            ws.Cells["M7"].Value = 1;
            ws.Cells["N7"].Value = 4.2;
            ws.Cells["O7"].Value = new DateTime(2010, 6, 30);

            ws.Cells["K8"].Value = "Saw";
            ws.Cells["L8"].Value = "Hardware";
            ws.Cells["M8"].Value = 4;
            ws.Cells["N8"].Value = 33.12;
            ws.Cells["O8"].Value = new DateTime(2010, 6, 28);

            ws.Cells["K9"].Value = "Screwdriver";
            ws.Cells["L9"].Value = "Hardware";
            ws.Cells["M9"].Value = 1200;
            ws.Cells["N9"].Value = 45.2;
            ws.Cells["O9"].Value = new DateTime(2010, 8, 31);

            ws.Cells["K10"].Value = "Apple";
            ws.Cells["L10"].Value = "Groceries";
            ws.Cells["M10"].Value = 807;
            ws.Cells["N10"].Value = 1.2;
            ws.Cells["O10"].Value = new DateTime(2010, 9, 30);

            ws.Cells["K11"].Value = "Butter";
            ws.Cells["L11"].Value = "Groceries";
            ws.Cells["M11"].Value = 52;
            ws.Cells["N11"].Value = 7.2;
            ws.Cells["O11"].Value = new DateTime(2010, 10, 31);
            ws.Cells["O2:O11"].Style.Numberformat.Format = "yyyy-MM-dd";

            var pt = wsPivot1.PivotTables.Add(wsPivot1.Cells["A1"], ws.Cells["K1:N11"], "Pivottable1");
            pt.GrandTotalCaption = "Total amount";
            pt.RowFields.Add(pt.Fields[1]);
            pt.RowFields.Add(pt.Fields[0]);
            pt.DataFields.Add(pt.Fields[3]);
            pt.DataFields.Add(pt.Fields[2]);
            pt.DataFields[0].Function = DataFieldFunctions.Product;
            pt.DataOnRows = false;

            pt = wsPivot2.PivotTables.Add(wsPivot2.Cells["A1"], ws.Cells["K1:N11"], "Pivottable2");
            pt.RowFields.Add(pt.Fields[1]);
            pt.RowFields.Add(pt.Fields[0]);
            pt.DataFields.Add(pt.Fields[3]);
            pt.DataFields.Add(pt.Fields[2]);
            pt.DataFields[0].Function = DataFieldFunctions.Average;
            pt.DataOnRows = true;

            pt = wsPivot3.PivotTables.Add(wsPivot3.Cells["A1"], ws.Cells["K1:N11"], "Pivottable3");
            pt.ColumnFields.Add(pt.Fields[1]);
            pt.ColumnFields.Add(pt.Fields[0]);
            pt.DataFields.Add(pt.Fields[3]);
            pt.DataFields.Add(pt.Fields[2]);
            pt.DataOnRows = false;

            pt = wsPivot4.PivotTables.Add(wsPivot4.Cells["A1"], ws.Cells["K1:N11"], "Pivottable4");
            pt.ColumnFields.Add(pt.Fields[1]);
            pt.ColumnFields.Add(pt.Fields[0]);
            pt.DataFields.Add(pt.Fields[3]);
            pt.DataFields.Add(pt.Fields[2]);
            pt.DataOnRows = true;

            pt = wsPivot5.PivotTables.Add(wsPivot5.Cells["A1"], ws.Cells["K1:N11"], "Pivottable5");
            pt.ColumnFields.Add(pt.Fields[1]);
            pt.RowFields.Add(pt.Fields[0]);
            pt.DataFields.Add(pt.Fields[3]);
            pt.DataFields.Add(pt.Fields[2]);
            pt.DataOnRows = false;

            pt = wsPivot6.PivotTables.Add(wsPivot6.Cells["A1"], ws.Cells["K1:N11"], "Pivottable6");
            pt.ColumnFields.Add(pt.Fields[1]);
            pt.RowFields.Add(pt.Fields[0]);
            pt.DataFields.Add(pt.Fields[3]);
            pt.DataFields.Add(pt.Fields[2]);
            pt.DataOnRows = true;
            wsPivot6.Drawings.AddChart("Pivotchart6",OfficeOpenXml.Drawing.Chart.eChartType.BarStacked3D, pt);

            pt = wsPivot7.PivotTables.Add(wsPivot7.Cells["A3"], ws.Cells["K1:N11"], "Pivottable7");
            pt.PageFields.Add(pt.Fields[1]);
            pt.RowFields.Add(pt.Fields[0]);
            pt.DataFields.Add(pt.Fields[3]);
            pt.DataFields.Add(pt.Fields[2]);
            pt.DataOnRows = false;
            
            pt.Fields[0].SubTotalFunctions = eSubTotalFunctions.Sum | eSubTotalFunctions.Max;
            Assert.AreEqual(pt.Fields[0].SubTotalFunctions, eSubTotalFunctions.Sum | eSubTotalFunctions.Max);

            pt.Fields[0].SubTotalFunctions = eSubTotalFunctions.Sum | eSubTotalFunctions.Product | eSubTotalFunctions.StdDevP;
            Assert.AreEqual(pt.Fields[0].SubTotalFunctions, eSubTotalFunctions.Sum | eSubTotalFunctions.Product | eSubTotalFunctions.StdDevP);

            pt.Fields[0].SubTotalFunctions = eSubTotalFunctions.None;
            Assert.AreEqual(pt.Fields[0].SubTotalFunctions, eSubTotalFunctions.None);

            pt.Fields[0].SubTotalFunctions = eSubTotalFunctions.Default;
            Assert.AreEqual(pt.Fields[0].SubTotalFunctions, eSubTotalFunctions.Default);

            pt.Fields[0].Sort = eSortType.Descending;
            pt.TableStyle = OfficeOpenXml.Table.TableStyles.Medium14;

            pt = wsPivot8.PivotTables.Add(wsPivot8.Cells["A3"], ws.Cells["K1:O11"], "Pivottable8");
            pt.RowFields.Add(pt.Fields[1]);
            pt.RowFields.Add(pt.Fields[4]);
            pt.Fields[4].AddDateGrouping(eDateGroupBy.Years | eDateGroupBy.Months | eDateGroupBy.Days | eDateGroupBy.Quarters, new DateTime(2010, 01, 31), new DateTime(2010, 11, 30));
            pt.RowHeaderCaption = "År";
            pt.Fields[4].Name = "Dag";
            pt.Fields[5].Name = "Månad";
            pt.Fields[6].Name = "Kvartal";
            pt.GrandTotalCaption = "Totalt";
           
            pt.DataFields.Add(pt.Fields[3]);
            pt.DataFields.Add(pt.Fields[2]);
            pt.DataOnRows = true;

            pt = wsPivot9.PivotTables.Add(wsPivot9.Cells["A3"], ws.Cells["K1:N11"], "Pivottable9");
            pt.PageFields.Add(pt.Fields[1]);
            pt.RowFields.Add(pt.Fields[3]);            
            pt.RowFields[0].AddNumericGrouping(-3.3, 5.5, 4.0);
            pt.DataFields.Add(pt.Fields[2]);
            pt.DataOnRows = false;
            pt.TableStyle = OfficeOpenXml.Table.TableStyles.Medium14;

            pt = wsPivot8.PivotTables.Add(wsPivot8.Cells["H3"], ws.Cells["K1:O11"], "Pivottable10");
            pt.RowFields.Add(pt.Fields[1]);
            pt.RowFields.Add(pt.Fields[4]);
            pt.Fields[4].AddDateGrouping(7, new DateTime(2010, 01, 31), new DateTime(2010, 11, 30));
            pt.RowHeaderCaption = "Veckor";
            pt.GrandTotalCaption = "Totalt";

            pt = wsPivot8.PivotTables.Add(wsPivot8.Cells["A60"], ws.Cells["K1:O11"], "Pivottable11");
            pt.RowFields.Add(pt.Fields["Category"]);
            pt.RowFields.Add(pt.Fields["Item"]);
            pt.RowFields.Add(pt.Fields["Date for grouping"]);

            pt.DataFields.Add(pt.Fields[3]);
            pt.DataFields.Add(pt.Fields[2]);
            pt.DataOnRows = true;
        }
        [Ignore]
        [TestMethod]
        public void ReadPivotTable()
        {
            ExcelPackage pck = new ExcelPackage(new FileInfo(@"c:\temp\pivot\pivotforread.xlsx"));

            var pivot1 = pck.Workbook.Worksheets[2].PivotTables[0];

            Assert.AreEqual(pivot1.Fields.Count, 24);
            Assert.AreEqual(pivot1.RowFields.Count, 3);
            Assert.AreEqual(pivot1.DataFields.Count, 7);
            Assert.AreEqual(pivot1.ColumnFields.Count, 0);

            Assert.AreEqual(pivot1.DataFields[1].Name, "Sum of n3");
            Assert.AreEqual(pivot1.Fields[2].Sort, eSortType.Ascending);

            Assert.AreEqual(pivot1.DataOnRows, false);

            var pivot2 = pck.Workbook.Worksheets[2].PivotTables[0];
            var pivot3 = pck.Workbook.Worksheets[3].PivotTables[0];

            var pivot4 = pck.Workbook.Worksheets[4].PivotTables[0];
            var pivot5 = pck.Workbook.Worksheets[5].PivotTables[0];
            pivot5.CacheDefinition.SourceRange = pck.Workbook.Worksheets[1].Cells["Q1:X300"];
            
            var pivot6 = pck.Workbook.Worksheets[6].PivotTables[0];
            
            pck.Workbook.Worksheets[6].Drawings.AddChart("chart1", OfficeOpenXml.Drawing.Chart.eChartType.ColumnStacked3D, pivot6);

            pck.SaveAs(new FileInfo(@"c:\temp\pivot\pivotforread_new.xlsx"));
        }
        [Ignore]
        [TestMethod]
        public void CreatePivotMultData()
        {
            FileInfo fi = new FileInfo(@"c:\temp\test.xlsx");
            ExcelPackage pck = new ExcelPackage(fi);

            var ws = pck.Workbook.Worksheets.Add("Data");
            var pv = pck.Workbook.Worksheets.Add("Pivot");

            ws.Cells["A1"].Value = "Data1";
            ws.Cells["B1"].Value = "Data2";

            ws.Cells["A2"].Value = "1";
            ws.Cells["B2"].Value = "2";

            ws.Cells["A3"].Value = "3";
            ws.Cells["B3"].Value = "4";

            ws.Select("A1:B3");

            var pt = pv.PivotTables.Add(pv.SelectedRange, ws.SelectedRange, "Pivot");

            pt.RowFields.Add(pt.Fields["Data2"]);

            var df=pt.DataFields.Add(pt.Fields["Data1"]);
            df.Function = DataFieldFunctions.Count;

            df=pt.DataFields.Add(pt.Fields["Data1"]);
            df.Function = DataFieldFunctions.Sum;

            df = pt.DataFields.Add(pt.Fields["Data1"]);
            df.Function = DataFieldFunctions.StdDev;
            df.Name = "DatA1_2";

            pck.Save();
        }
        //[Ignore]
        //[TestMethod]
        public void SetBackground()
        {
            var ws = _pck.Workbook.Worksheets.Add("backimg");

            ws.BackgroundImage.Image = Properties.Resources.Test1;
            ws = _pck.Workbook.Worksheets.Add("backimg2");
            ws.BackgroundImage.SetFromFile(new FileInfo(@"C:\Program Files (x86)\Microsoft Office\CLIPART\PUB60COR\WHIRL1.WMF"));
        }
        //[Ignore]
        //[TestMethod]
        public void SetHeaderFooterImage()
        {
            var ws = _pck.Workbook.Worksheets.Add("HeaderImage");
            ws.HeaderFooter.OddHeader.CenteredText = "Before ";
            var img=ws.HeaderFooter.OddHeader.InsertPicture(Properties.Resources.Test1, PictureAlignment.Centered);
            img.Title = "Renamed Image";
            img.GrayScale = true;
            img.BiLevel = true;
            img.Gain = .5;
            img.Gamma = .35;

            Assert.AreEqual(img.Width, 426);
            img.Width /= 4;
            Assert.AreEqual(img.Height, 49.5);
            img.Height /= 4;
            Assert.AreEqual(img.Left, 0);
            Assert.AreEqual(img.Top, 0);
            ws.HeaderFooter.OddHeader.CenteredText += " After";


            img = ws.HeaderFooter.EvenFooter.InsertPicture(new FileInfo(@"C:\Program Files (x86)\Microsoft Office\CLIPART\PUB60COR\WHIRL1.WMF"), PictureAlignment.Left);
            img.Title = "DiskFile";

            img = ws.HeaderFooter.FirstHeader.InsertPicture(new FileInfo(@"C:\Program Files (x86)\Microsoft Office\CLIPART\PUB60COR\WING1.WMF"), PictureAlignment.Right);
            img.Title = "DiskFile2";
            ws.Cells["A1:A400"].Value = 1;

            _pck.Workbook.Worksheets.Copy(ws.Name, "Copied HeaderImage");
        }
        //[Ignore]
        //[TestMethod]
        public void NamedStyles()
        {
            var wsSheet = _pck.Workbook.Worksheets.Add("NamedStyles");

            var firstNamedStyle =
				_pck.Workbook.Styles.CreateNamedStyle("templateFirst");
				
            var s=firstNamedStyle.Style;

            s.Fill.PatternType = ExcelFillStyle.Solid;
            s.Fill.BackgroundColor.SetColor(Color.LightGreen);
            s.HorizontalAlignment = ExcelHorizontalAlignment.CenterContinuous;
            s.VerticalAlignment = ExcelVerticalAlignment.Center;

            var secondNamedStyle = _pck.Workbook.Styles.CreateNamedStyle("first", firstNamedStyle.Style).Style;
            secondNamedStyle.Font.Bold = true;
            secondNamedStyle.Font.SetFromFont(new Font("Arial Black", 8));
            secondNamedStyle.Border.Bottom.Style = ExcelBorderStyle.Medium;
            secondNamedStyle.Border.Left.Style = ExcelBorderStyle.Medium;

            wsSheet.Cells["B2"].Value = "Text Center";
            wsSheet.Cells["B2"].StyleName = "first";
            _pck.Workbook.Styles.NamedStyles[0].Style.Font.Name = "Arial";

            var rowStyle = _pck.Workbook.Styles.CreateNamedStyle("RowStyle", firstNamedStyle.Style).Style;
            rowStyle.Fill.BackgroundColor.SetColor(Color.Pink);
            wsSheet.Cells.StyleName = "templateFirst";
            wsSheet.Cells["C5:H15"].Style.Fill.PatternType = ExcelFillStyle.Solid;
            wsSheet.Cells["C5:H15"].Style.Fill.BackgroundColor.SetColor(Color.OrangeRed);

           wsSheet.Cells["30:35"].StyleName = "RowStyle";
           var colStyle = _pck.Workbook.Styles.CreateNamedStyle("columnStyle", firstNamedStyle.Style).Style;
           colStyle.Fill.BackgroundColor.SetColor(Color.CadetBlue);

           wsSheet.Cells["D:E"].StyleName = "ColumnStyle";
        }
        //[Ignore]
        //[TestMethod]
        public void StyleFill()
        {
            var ws = _pck.Workbook.Worksheets.Add("Fills");
            ws.Cells["A1:C3"].Style.Fill.Gradient.Type = ExcelFillGradientType.Linear;
            ws.Cells["A1:C3"].Style.Fill.Gradient.Color1.SetColor(Color.Red);
            ws.Cells["A1:C3"].Style.Fill.Gradient.Color2.SetColor(Color.Blue);

            ws.Cells["A1"].Style.Fill.PatternType = ExcelFillStyle.MediumGray;
            ws.Cells["A1"].Style.Fill.BackgroundColor.SetColor(Color.ForestGreen);
            var r=ws.Cells["A2:A3"];
            r.Style.Fill.Gradient.Type = ExcelFillGradientType.Path;
            r.Style.Fill.Gradient.Left = 0.7;
            r.Style.Fill.Gradient.Right = 0.7;
            r.Style.Fill.Gradient.Top = 0.7;
            r.Style.Fill.Gradient.Bottom = 0.7;
            
            ws.Cells[4,1,4,360].Style.Fill.Gradient.Type = ExcelFillGradientType.Path;

            for (double col = 1; col < 360; col++)
            {                
                r = ws.Cells[4, Convert.ToInt32(col)];
                r.Style.Fill.Gradient.Degree = col;
                r.Style.Fill.Gradient.Left = col / 360;
                r.Style.Fill.Gradient.Right = col / 360;
                r.Style.Fill.Gradient.Top = col / 360;
                r.Style.Fill.Gradient.Bottom = col / 360;
            }
            r = ws.Cells["A5"];
            r.Style.Fill.Gradient.Left = .50;

            ws = _pck.Workbook.Worksheets.Add("FullFills");
            ws.Cells.Style.Fill.Gradient.Left = 0.25;
            ws.Cells["A1"].Value = "test";
            ws.Cells["A1"].RichText.Add("Test rt");
            ws.Cells.AutoFilter=true;
            Assert.AreNotEqual(ws.Cells["A1:D5"].Value, null);
        }
        [Ignore]
        [TestMethod]
        public void BuildInStyles()
        {
            var pck = new ExcelPackage();
            var ws=pck.Workbook.Worksheets.Add("Default");
            ws.Cells.Style.Font.Name = "Arial";
            ws.Cells.Style.Font.Size = 15;
            ws.Cells.Style.Border.Bottom.Style = ExcelBorderStyle.MediumDashed;
            var n=pck.Workbook.Styles.NamedStyles[0];
            n.Style.Numberformat.Format = "yyyy";
            n.Style.Font.Name = "Arial";
            n.Style.Font.Size=15;
            n.Style.Border.Bottom.Style = ExcelBorderStyle.Dotted;
            n.Style.Border.Bottom.Color.SetColor(Color.Red);
            n.Style.Fill.PatternType=ExcelFillStyle.Solid;
            n.Style.Fill.BackgroundColor.SetColor(Color.Blue);
            n.Style.Border.Bottom.Color.SetColor(Color.Red);
            n.Style.HorizontalAlignment = ExcelHorizontalAlignment.Center;
            n.Style.VerticalAlignment = ExcelVerticalAlignment.Center;
            n.Style.TextRotation = 90;
            ws.Cells["a1:c3"].StyleName="Normal";
            //  n.CustomBuildin = true;
            pck.SaveAs(new FileInfo(@"c:\temp\style.xlsx"));
        }
        //[Ignore]
        //[TestMethod]
        public void AutoFitColumns()
        {
           var ws=_pck.Workbook.Worksheets.Add("Autofit");
           ws.Cells["A1:H1"].Value = "Auto fit column that is veeery long...";
           ws.Cells["B1"].Style.TextRotation = 30;
           ws.Cells["C1"].Style.TextRotation = 45;
           ws.Cells["D1"].Style.TextRotation = 75;
           ws.Cells["E1"].Style.TextRotation = 90;
           ws.Cells["F1"].Style.TextRotation = 120;
           ws.Cells["G1"].Style.TextRotation = 135;
           ws.Cells["H1"].Style.TextRotation = 180;
           ws.Cells["A1:H1"].AutoFitColumns(0);
        }
        [TestMethod,Ignore]
        public void Moveissue()
        {
            _pck = new ExcelPackage(new FileInfo(@"C:\temp\bug\FormulaIssue\PreDelete.xlsx"));
            _pck.Workbook.Worksheets[1].DeleteRow(2,4);
            _pck.SaveAs(new FileInfo(@"c:\temp\move.xlsx"));
        }
        [TestMethod,Ignore]
        public void DelCol()
        {
            _pck = new ExcelPackage(new FileInfo(@"C:\temp\bug\FormulaIssue\PreDeleteCol.xlsx"));
            _pck.Workbook.Worksheets[1].DeleteColumn(5, 1);
            _pck.SaveAs(new FileInfo(@"c:\temp\move.xlsx"));
        }
        [TestMethod,Ignore]
        public void InsCol()
        {
            _pck = new ExcelPackage(new FileInfo(@"C:\temp\bug\FormulaIssue\PreDeleteCol.xlsx"));
            _pck.Workbook.Worksheets[1].InsertColumn(4, 5);
            _pck.SaveAs(new FileInfo(@"c:\temp\move.xlsx"));
        }
        [Ignore]
        [TestMethod]
        public void FileLockedProblem()
        {
            using (ExcelPackage pck = new ExcelPackage(new FileInfo(@"c:\temp\url.xlsx")))
            {
                pck.Workbook.Worksheets[1].DeleteRow(1, 1);
                pck.Save();
                pck.Dispose();
            }
        }
        //[Ignore]
        //[TestMethod]
        public void CopyOverwrite()
        {
            var ws = _pck.Workbook.Worksheets.Add("CopyOverwrite");

            for(int col=1;col<15;col++)
            {
                for (int row = 1; row < 30; row++)
                {
                    ws.SetValue(row, col, "cell " + ExcelAddressBase.GetAddress(row, col));
                }
            }
            ws.Cells["A1:P30"].Copy(ws.Cells["B1"]);
        }
        [Ignore]
        [TestMethod]
        public void RunSample0()
        {
            FileInfo newFile = new FileInfo( @"c:\temp\bug\sample0.xlsx" );
            using ( ExcelPackage package = new ExcelPackage( newFile ) )
            {
                ExcelWorksheet worksheet = package.Workbook.Worksheets[1];
                worksheet.InsertColumn( 1, 1 );

                ExcelColumn entireColumn = worksheet.Column( 1 );

                var last = worksheet.Column(6);
                last.Style.Fill.PatternType = ExcelFillStyle.Solid;
                last.Style.Fill.BackgroundColor.SetColor(Color.Blue);
                last.ColumnMax = 7;
                worksheet.InsertColumn(7, 1);

                //save our new workbook and we are done!
                package.Save();
            }
        }
        [Ignore]
        [TestMethod]
        public void Deletews()
        {
            FileInfo newFile = new FileInfo(@"c:\temp\bug\worksheet error.xlsx");
            using (ExcelPackage package = new ExcelPackage(newFile))
            {
                var ws1 = package.Workbook.Worksheets.Add("sheet1");
                var ws2 = package.Workbook.Worksheets.Add("sheet2");
                var ws3 = package.Workbook.Worksheets.Add("sheet3");

                package.Workbook.Worksheets.MoveToStart(ws3.Name);
                //save our new workbook and we are done!
                package.Save();
            }
            using (ExcelPackage package = new ExcelPackage(newFile))
            {
                package.Workbook.Worksheets.Delete(1);
                var ws3 = package.Workbook.Worksheets.Add("sheet3");
                package.SaveAs(new FileInfo(@"c:\temp\bug\worksheet error_save.xlsx"));
            }
        }

        [TestMethod,Ignore]
        public void Issue15207()
        {
            using (ExcelPackage ep = new ExcelPackage(new FileInfo(@"c:\temp\bug\worksheet error.xlsx")))
            {
                ExcelWorkbook wb = ep.Workbook;

                if (wb != null)
                {
                    ExcelWorksheet ws = null;

                    ws = wb.Worksheets[1];

                    if (ws != null)
                    {
                        //do something with the worksheet
                        ws.Dispose();
                    }

                    wb.Dispose();

                } //if wb != null

                wb = null;

                //do some other things

                //running through this next line now throws the null reference exception
                //so the inbuilt dispose method doesn't work properly.
            } //using (ExcelPackage ep = new ExcelPackage(new FileInfo(some_file))
        }
        #region Date1904 Test Cases
        [TestMethod]
        public void TestDate1904WithoutSetting()
        {
            string file = "test1904.xlsx";
            DateTime dateTest1 = new DateTime(2008, 2, 29);
            DateTime dateTest2 = new DateTime(1950, 11, 30);

            if (File.Exists(file))
                File.Delete(file);

            ExcelPackage pack = new ExcelPackage(new FileInfo(file));
            ExcelWorksheet w = pack.Workbook.Worksheets.Add("test");
            w.Cells[1, 1, 2, 1].Style.Numberformat.Format = ExcelNumberFormat.GetFromBuildInFromID(14);
            w.Cells[1, 1].Value = dateTest1;
            w.Cells[2, 1].Value = dateTest2;
            pack.Save();


            ExcelPackage pack2 = new ExcelPackage(new FileInfo(file));
            ExcelWorksheet w2 = pack2.Workbook.Worksheets["test"];
            
            Assert.AreEqual(dateTest1, w2.Cells[1, 1].Value);
            Assert.AreEqual(dateTest2, w2.Cells[2, 1].Value);
        }
        
        [TestMethod]
        public void TestDate1904WithSetting()
        {
            string file = "test1904.xlsx";
            DateTime dateTest1 = new DateTime(2008, 2, 29);
            DateTime dateTest2 = new DateTime(1950, 11, 30);

            if (File.Exists(file))
                File.Delete(file);

            ExcelPackage pack = new ExcelPackage(new FileInfo(file));
            pack.Workbook.Date1904 = true;

            ExcelWorksheet w = pack.Workbook.Worksheets.Add("test");
            w.Cells[1, 1, 2, 1].Style.Numberformat.Format = ExcelNumberFormat.GetFromBuildInFromID(14);
            w.Cells[1, 1].Value = dateTest1;
            w.Cells[2, 1].Value = dateTest2;
            pack.Save();


            ExcelPackage pack2 = new ExcelPackage(new FileInfo(file));
            ExcelWorksheet w2 = pack2.Workbook.Worksheets["test"];

            Assert.AreEqual(dateTest1,w2.Cells[1, 1].Value);
            Assert.AreEqual(dateTest2, w2.Cells[2, 1].Value);
        }

        [TestMethod]
        public void TestDate1904SetAndRemoveSetting()
        {
            string file = "test1904.xlsx";
            DateTime dateTest1 = new DateTime(2008, 2, 29);
            DateTime dateTest2 = new DateTime(1950, 11, 30);

            if (File.Exists(file))
                File.Delete(file);

            ExcelPackage pack = new ExcelPackage(new FileInfo(file));
            pack.Workbook.Date1904 = true;

            ExcelWorksheet w = pack.Workbook.Worksheets.Add("test");
            w.Cells[1, 1, 2, 1].Style.Numberformat.Format = ExcelNumberFormat.GetFromBuildInFromID(14);
            w.Cells[1, 1].Value = dateTest1;
            w.Cells[2, 1].Value = dateTest2;
            pack.Save();


            ExcelPackage pack2 = new ExcelPackage(new FileInfo(file));
            pack2.Workbook.Date1904 = false;
            pack2.Save();


            ExcelPackage pack3 = new ExcelPackage(new FileInfo(file));
            ExcelWorksheet w3 = pack3.Workbook.Worksheets["test"];

            Assert.AreEqual(dateTest1.AddDays(365.5 * -4) ,w3.Cells[1, 1].Value);
            Assert.AreEqual(dateTest2.AddDays(365.5 * -4), w3.Cells[2, 1].Value);
        }

        [TestMethod]
        public void TestDate1904SetAndSetSetting()
        {
            string file = "test1904.xlsx";
            DateTime dateTest1 = new DateTime(2008, 2, 29);
            DateTime dateTest2 = new DateTime(1950, 11, 30);

            if (File.Exists(file))
                File.Delete(file);

            ExcelPackage pack = new ExcelPackage(new FileInfo(file));
            pack.Workbook.Date1904 = true;

            ExcelWorksheet w = pack.Workbook.Worksheets.Add("test");
            w.Cells[1, 1, 2, 1].Style.Numberformat.Format = ExcelNumberFormat.GetFromBuildInFromID(14);
            w.Cells[1, 1].Value = dateTest1;
            w.Cells[2, 1].Value = dateTest2;
            pack.Save();


            ExcelPackage pack2 = new ExcelPackage(new FileInfo(file));
            pack2.Workbook.Date1904 = true;  // Only the cells must be updated when this change, if set the same nothing must change
            pack2.Save();


            ExcelPackage pack3 = new ExcelPackage(new FileInfo(file));
            ExcelWorksheet w3 = pack3.Workbook.Worksheets["test"];

            Assert.AreEqual(dateTest1, w3.Cells[1, 1].Value);
            Assert.AreEqual(dateTest2,w3.Cells[2, 1].Value);
        }
        [TestMethod,Ignore]
        public void SaveToStream()
        {
            var stream = new MemoryStream(File.ReadAllBytes(@"c:\temp\book1.xlsx"));
            var excelPackage = new ExcelPackage(stream);
            excelPackage.Workbook.Worksheets.Add("test");
            excelPackage.Save();
            var s=stream.ToArray();
        }
        [TestMethod,Ignore]
        public void ColumnsTest()
        {
            var excelPackage = new ExcelPackage();
            var ws=excelPackage.Workbook.Worksheets.Add("ColumnTest");


            for (var c = 4; c <= 20; c += 4)
            {
                var col = ws.Column(c);
                col.ColumnMax = c + 3;
            }

            ws.Column(3).Hidden = true;
            ws.Column(6).Hidden = true;
            ws.Column(9).Hidden = true;
            ws.Column(15).Hidden = true;
            ws.Cells["a1:Z1"].Value = "Test";
            ws.Cells["a1:FF33"].AutoFitColumns(0);
            ws.Column(26).ColumnMax=ExcelPackage.MaxColumns;
            excelPackage.SaveAs(new FileInfo(@"c:\temp\autofit.xlsx"));
        }
        
        #endregion
    }
}
<|MERGE_RESOLUTION|>--- conflicted
+++ resolved
@@ -1,2202 +1,2198 @@
-﻿using System;
-using System.Collections.Generic;
-using System.Linq;
-using Microsoft.VisualStudio.TestTools.UnitTesting;
-using OfficeOpenXml;
-using System.IO;
-using OfficeOpenXml.Drawing;
-using System.Drawing;
-using OfficeOpenXml.Drawing.Vml;
-using OfficeOpenXml.FormulaParsing.Excel.Functions.Math;
-using OfficeOpenXml.Style;
-using System.Data;
-using OfficeOpenXml.Table.PivotTable;
-using System.Reflection;
-
-namespace EPPlusTest
-{
-    [TestClass]
-    public class WorkSheetTest : TestBase
-    {
-        [TestMethod]
-        public void RunWorksheetTests()
-        {
-            InitBase();
-
-            InsertDeleteTestRows();
-            InsertDeleteTestColumns();
-            LoadData();
-            StyleFill();
-            Performance();
-            RichTextCells();
-            TestComments();
-            Hyperlink();
-            PictureURL();
-            CopyOverwrite();
-            HideTest();
-            VeryHideTest();
-            PrinterSettings();
-            Address();
-            Merge();
-            Encoding();
-            LoadText();
-            LoadDataReader();
-            LoadDataTable();
-            LoadFromCollectionTest();
-            LoadFromEmptyCollectionTest();
-            LoadArray();
-            WorksheetCopy();
-            DefaultColWidth();
-            CopyTable();
-            AutoFitColumns();
-            CopyRange();
-            CopyMergedRange();
-            ValueError();
-            FormulaOverwrite();
-            FormulaError();
-            StyleNameTest();
-            NamedStyles();
-            TableTest();
-            DefinedName();
-            CreatePivotTable();
-            SetBackground();
-            SetHeaderFooterImage();
-
-            SaveWorksheet("Worksheet.xlsx");
-
-            ReadWorkSheet();
-            ReadStreamSaveAsStream();
-        }
-        //[Ignore]
-        //[TestMethod]
-        public void ReadWorkSheet()
-        {
-            FileStream instream = new FileStream(_worksheetPath + @"Worksheet.xlsx", FileMode.Open, FileAccess.ReadWrite);
-            using (ExcelPackage pck = new ExcelPackage(instream))
-            {
-                var ws = pck.Workbook.Worksheets["Perf"];
-                Assert.AreEqual(ws.Cells["H6"].Formula, "B5+B6");
-
-                ws = pck.Workbook.Worksheets["Comment"];
-                var comment = ws.Cells["B2"].Comment;
-
-                Assert.AreNotEqual(comment, null);
-                Assert.AreEqual(comment.Author, "Jan Källman");
-                ws = pck.Workbook.Worksheets["Hidden"];
-                Assert.AreEqual<eWorkSheetHidden>(ws.Hidden, eWorkSheetHidden.Hidden);
-
-                ws = pck.Workbook.Worksheets["VeryHidden"];
-                Assert.AreEqual<eWorkSheetHidden>(ws.Hidden, eWorkSheetHidden.VeryHidden);
-
-                ws = pck.Workbook.Worksheets["RichText"];
-                Assert.AreEqual("Room 02 & 03", ws.Cells["G1"].RichText.Text);
-
-                ws = pck.Workbook.Worksheets["HeaderImage"];
-
-                Assert.AreEqual(ws.HeaderFooter.Pictures.Count, 3);
-
-                ws = pck.Workbook.Worksheets["newsheet"];
-                Assert.AreEqual(ws.Cells["F2"].Style.Font.UnderLine, true);
-                Assert.AreEqual(ws.Cells["F2"].Style.Font.UnderLineType, ExcelUnderLineType.Double);
-                Assert.AreEqual(ws.Cells["F3"].Style.Font.UnderLineType, ExcelUnderLineType.SingleAccounting);
-                Assert.AreEqual(ws.Cells["F5"].Style.Font.UnderLineType, ExcelUnderLineType.None);
-                Assert.AreEqual(ws.Cells["F5"].Style.Font.UnderLine, false);
-            }
-            instream.Close();
-        }
-        [Ignore]
-        [TestMethod]
-        public void ReadStreamWithTemplateWorkSheet()
-        {
-            FileStream instream = new FileStream(_worksheetPath + @"\Worksheet.xlsx", FileMode.Open, FileAccess.Read);
-            MemoryStream stream = new MemoryStream();
-            using (ExcelPackage pck = new ExcelPackage(stream, instream))
-            {
-                var ws = pck.Workbook.Worksheets["Perf"];
-                Assert.AreEqual(ws.Cells["H6"].Formula, "B5+B6");
-
-                ws = pck.Workbook.Worksheets["newsheet"];
-                Assert.AreEqual(ws.GetValue<DateTime>(20, 21), new DateTime(2010, 1, 1));
-
-                ws = pck.Workbook.Worksheets["Loaded DataTable"];
-                Assert.AreEqual(ws.GetValue<string>(2, 1), "Row1");
-                Assert.AreEqual(ws.GetValue<int>(2, 2), 1);
-                Assert.AreEqual(ws.GetValue<bool>(2, 3), true);
-                Assert.AreEqual(ws.GetValue<double>(2, 4), 1.5);
-
-                ws = pck.Workbook.Worksheets["RichText"];
-
-                var r1 = ws.Cells["A1"].RichText[0];
-                Assert.AreEqual(r1.Text, "Test");
-                Assert.AreEqual(r1.Bold, true);
-
-                ws = pck.Workbook.Worksheets["Pic URL"];
-                Assert.AreEqual(((ExcelPicture)ws.Drawings["Pic URI"]).Hyperlink, "http://epplus.codeplex.com");
-
-                Assert.AreEqual(pck.Workbook.Worksheets["Address"].GetValue<string>(40, 1), "\b\t");
-
-                pck.SaveAs(new FileInfo(@"Test\Worksheet2.xlsx"));
-            }
-            instream.Close();
-        }
-        //[Ignore]
-        //[TestMethod]
-        public void ReadStreamSaveAsStream()
-        {
-            if (!File.Exists(_worksheetPath + @"Worksheet.xlsx"))
-            {
-                Assert.Inconclusive("Worksheet.xlsx does not exists");
-            }
-            FileStream instream = new FileStream(_worksheetPath + @"Worksheet.xlsx", FileMode.Open, FileAccess.ReadWrite);
-            MemoryStream stream = new MemoryStream();
-            using (ExcelPackage pck = new ExcelPackage(instream))
-            {
-                var ws = pck.Workbook.Worksheets["Names"];
-                Assert.AreEqual(ws.Names["FullCol"].Start.Row, 1);
-                Assert.AreEqual(ws.Names["FullCol"].End.Row, ExcelPackage.MaxRows);
-                pck.SaveAs(stream);
-            }
-            instream.Close();
-        }
-        //
-        // You can use the following additional attributes as you write your tests:
-        //
-        // Use ClassInitialize to run code before running the first test in the class
-        // Use ClassCleanup to run code after all tests in a class have run
-        //[Ignore]
-        //[TestMethod]
-        public void LoadData()
-        {
-            ExcelWorksheet ws = _pck.Workbook.Worksheets.Add("newsheet");
-            ws.Cells["U19"].Value = new DateTime(2009, 12, 31);
-            ws.Cells["U20"].Value = new DateTime(2010, 1, 1);
-            ws.Cells["U21"].Value = new DateTime(2010, 1, 2);
-            ws.Cells["U22"].Value = new DateTime(2010, 1, 3);
-            ws.Cells["U23"].Value = new DateTime(2010, 1, 4);
-            ws.Cells["U24"].Value = new DateTime(2010, 1, 5);
-            ws.Cells["U19:U24"].Style.Numberformat.Format = "yyyy-mm-dd";
-
-            ws.Cells["V19"].Value = 100;
-            ws.Cells["V20"].Value = 102;
-            ws.Cells["V21"].Value = 101;
-            ws.Cells["V22"].Value = 103;
-            ws.Cells["V23"].Value = 105;
-            ws.Cells["V24"].Value = 104;
-            ws.Cells["v19:v24"].Style.HorizontalAlignment = ExcelHorizontalAlignment.Left;
-            ws.Cells["v19:v24"].Style.Numberformat.Format = @"$#,##0.00_);($#,##0.00)";
-
-            ws.Cells["X19"].Value = 210;
-            ws.Cells["X20"].Value = 212;
-            ws.Cells["X21"].Value = 221;
-            ws.Cells["X22"].Value = 123;
-            ws.Cells["X23"].Value = 135;
-            ws.Cells["X24"].Value = 134;
-
-            // add autofilter
-            ws.Cells["U19:X24"].AutoFilter = true;
-            ExcelPicture pic = ws.Drawings.AddPicture("Pic1", Properties.Resources.Test1);
-            pic.SetPosition(150, 140);
-
-            ws.Cells["A30"].Value = "Text orientation 45";
-            ws.Cells["A30"].Style.TextRotation = 45;
-            ws.Cells["B30"].Value = "Text orientation 90";
-            ws.Cells["B30"].Style.TextRotation = 90;
-            ws.Cells["C30"].Value = "Text orientation 180";
-            ws.Cells["C30"].Style.TextRotation = 180;
-            ws.Cells["D30"].Value = "Text orientation 38";
-            ws.Cells["D30"].Style.TextRotation = 38;
-            ws.Cells["D30"].Style.Font.Bold = true;
-            ws.Cells["D30"].Style.HorizontalAlignment = OfficeOpenXml.Style.ExcelHorizontalAlignment.Right;
-
-            ws.Workbook.Names.Add("TestName", ws.Cells["B30:E30"]);
-            ws.Workbook.Names["TestName"].Style.Font.Color.SetColor(Color.Red);
-
-
-            ws.Workbook.Names["TestName"].Offset(1, 0).Value = "Offset test 1";
-            ws.Workbook.Names["TestName"].Offset(2,-1, 2, 2).Value = "Offset test 2";
-
-            //Test vertical align
-            ws.Cells["E19"].Value = "Subscript";
-            ws.Cells["E19"].Style.Font.VerticalAlign = ExcelVerticalAlignmentFont.Subscript;
-            ws.Cells["E20"].Value = "Subscript";
-            ws.Cells["E20"].Style.Font.VerticalAlign = ExcelVerticalAlignmentFont.Superscript;
-            ws.Cells["E21"].Value = "Superscript";
-            ws.Cells["E21"].Style.Font.VerticalAlign = ExcelVerticalAlignmentFont.Superscript;
-            ws.Cells["E21"].Style.Font.VerticalAlign = ExcelVerticalAlignmentFont.None;
-
-
-            ws.Cells["E22"].Value = "Indent 2";
-            ws.Cells["E22"].Style.Indent = 2;
-            ws.Cells["E23"].Value = "Shrink to fit";
-            ws.Cells["E23"].Style.ShrinkToFit=true;
-
-            ws.Cells["e24"].Value = "ReadingOrder LeftToRight";
-            ws.Cells["e24"].Style.ReadingOrder = ExcelReadingOrder.LeftToRight;
-            ws.Cells["e25"].Value = "ReadingOrder RightToLeft";
-            ws.Cells["e25"].Style.ReadingOrder = ExcelReadingOrder.RightToLeft;
-            ws.Cells["e26"].Value = "ReadingOrder Context";
-            ws.Cells["e26"].Style.ReadingOrder = ExcelReadingOrder.ContextDependent;
-            ws.Cells["e27"].Value = "Default Readingorder";
-
-            //Underline
-
-            ws.Cells["F1:F7"].Value = "Underlined";
-            ws.Cells["F1"].Style.Font.UnderLineType = ExcelUnderLineType.Single;
-            ws.Cells["F2"].Style.Font.UnderLineType = ExcelUnderLineType.Double;
-            ws.Cells["F3"].Style.Font.UnderLineType = ExcelUnderLineType.SingleAccounting;
-            ws.Cells["F4"].Style.Font.UnderLineType = ExcelUnderLineType.DoubleAccounting;
-            ws.Cells["F5"].Style.Font.UnderLineType = ExcelUnderLineType.None;
-            ws.Cells["F6:F7"].Style.Font.UnderLine = true;
-            ws.Cells["F7"].Style.Font.UnderLine = false;
-
-            ws.Cells["E24"].Value = 0;
-            Assert.AreEqual(ws.Cells["E24"].Text,"0");
-            ws.Cells["F7"].Style.Font.UnderLine = false;
-            ws.Names.Add("SheetName", ws.Cells["A1:A2"]);
-            ws.View.FreezePanes(3, 5);
-
-            foreach (ExcelRangeBase cell in ws.Cells["A1"])
-            {
-                Assert.Fail("A1 is not set");
-            }
-
-            foreach (ExcelRangeBase cell in ws.Cells[ws.Dimension.Address])
-            {
-                System.Diagnostics.Debug.WriteLine(cell.Address);
-            }
-            
-            ////Linq test
-            var res = from c in ws.Cells[ws.Dimension.Address] where c.Value !=null &&  c.Value.ToString() == "Offset test 1" select c;
-
-            foreach (ExcelRangeBase cell in res)
-            {
-                System.Diagnostics.Debug.WriteLine(cell.Address);
-            }
-
-            _pck.Workbook.Properties.Author = "Jan Källman";
-            _pck.Workbook.Properties.Category="Category";
-            _pck.Workbook.Properties.Comments = "Comments";
-            _pck.Workbook.Properties.Company="Adventure works";
-            _pck.Workbook.Properties.Keywords = "Keywords";
-            _pck.Workbook.Properties.Title = "Title";
-            _pck.Workbook.Properties.Subject = "Subject";
-            _pck.Workbook.Properties.Status = "Status";
-            _pck.Workbook.Properties.HyperlinkBase = new Uri("http://serversideexcel.com",UriKind.Absolute );
-            _pck.Workbook.Properties.Manager= "Manager";
-
-            _pck.Workbook.Properties.SetCustomPropertyValue("DateTest", new DateTime(2008, 12, 31));
-            TestContext.WriteLine(_pck.Workbook.Properties.GetCustomPropertyValue("DateTest").ToString());
-            _pck.Workbook.Properties.SetCustomPropertyValue("Author", "Jan Källman");
-            _pck.Workbook.Properties.SetCustomPropertyValue("Count", 1);
-            _pck.Workbook.Properties.SetCustomPropertyValue("IsTested", false);
-            _pck.Workbook.Properties.SetCustomPropertyValue("LargeNo", 123456789123);
-            _pck.Workbook.Properties.SetCustomPropertyValue("Author", 3);
-        }
-        const int PERF_ROWS=5000;
-        //[Ignore]
-        //[TestMethod]
-        public void Performance()
-        {
-            ExcelWorksheet ws=_pck.Workbook.Worksheets.Add("Perf");
-            TestContext.WriteLine("StartTime {0}", DateTime.Now);
-
-            Random r = new Random();
-            for (int i = 1; i <= PERF_ROWS; i++)
-            {
-                ws.Cells[i,1].Value=string.Format("Row {0}\n.Test new row\"' öäåü",i);
-                ws.Cells[i,2].Value=i;
-                ws.Cells[i, 2].Style.WrapText = true;
-                ws.Cells[i, 3].Value=DateTime.Now;
-                ws.Cells[i, 4].Value = r.NextDouble()*100000;                
-            }            
-            ws.Cells[1, 2, PERF_ROWS, 2].Style.Numberformat.Format = "#,##0";
-            ws.Cells[1, 3, PERF_ROWS, 3].Style.Numberformat.Format = "yyyy-MM-dd HH:mm:ss";
-            ws.Cells[1, 4, PERF_ROWS, 4].Style.Numberformat.Format = "#,##0.00";
-            ws.Cells[PERF_ROWS + 1, 2].Formula = "SUM(B1:B" + PERF_ROWS.ToString() +")";
-            ws.Column(1).Width = 12;
-            ws.Column(2).Width = 8;
-            ws.Column(3).Width = 20;
-            ws.Column(4).Width = 14;
-            
-            ws.Cells["A1:C1"].Merge = true;
-            ws.Cells["A2:A5"].Merge = true;
-            ws.DeleteRow(1, 1);
-            ws.InsertRow(1, 1);
-            ws.InsertRow(3, 1);
-            
-            ws.DeleteRow(1000, 3, true);
-            ws.DeleteRow(2000, 1, true);
-
-            ws.InsertRow(2001, 4);
-
-            ws.InsertRow(2010, 1, 2010);
-
-            ws.InsertRow(20000, 2);
-
-            ws.DeleteRow(20005, 4, false);
-
-            //Single formula
-            ws.Cells["H3"].Formula = "B2+B3";
-            ws.DeleteRow(2, 1, true);
-
-            //Shared formula
-            ws.Cells["H5:H30"].Formula = "B4+B5";
-            ws.Cells["H5:H30"].Style.Numberformat.Format= "_(\"$\"* # ##0.00_);_(\"$\"* (# ##0.00);_(\"$\"* \"-\"??_);_(@_)";
-            ws.InsertRow(7, 3);
-            ws.InsertRow(2, 1);
-            ws.DeleteRow(30, 3, true);
-
-            ws.DeleteRow(15, 2, true);
-            ws.Cells["a1:B100"].Style.Locked = false;
-            ws.Cells["a1:B12"].Style.Hidden = true;
-            TestContext.WriteLine("EndTime {0}", DateTime.Now);
-        }
-        //[Ignore]
-        //[TestMethod]
-        public void InsertDeleteTestRows()
-        {
-            ExcelWorksheet ws = _pck.Workbook.Worksheets.Add("InsertDelete");
-            //ws.Cells.Value = 0;
-            ws.Cells["A1:C5"].Value = 1;
-            Assert.AreEqual(((object[,])ws.Cells["A1:C5"].Value)[1, 1], 1);
-            ws.Cells["A1:B3"].Merge = true;
-            ws.Cells["D3"].Formula = "A2+C5";
-            ws.InsertRow(2, 1);
-
-            ws.Cells["A10:C15"].Value = 1;
-            ws.Cells["A11:B13"].Merge = true;
-            ws.DeleteRow(12, 1,true);
-
-            ws.Cells["a1:B100"].Style.Locked = false;
-            ws.Cells["a1:B12"].Style.Hidden = true;
-            ws.Protection.IsProtected=true;
-            ws.Protection.SetPassword("Password");
-
-
-            var range = ws.Cells["B2:D100"];
-
-            ws.PrinterSettings.PrintArea=null;
-            ws.PrinterSettings.PrintArea=ws.Cells["B2:D99"];
-            ws.PrinterSettings.PrintArea = null;
-            ws.Row(15).PageBreak = true;
-            ws.Column(3).PageBreak = true;
-            ws.View.ShowHeaders = false;
-            ws.View.PageBreakView = true;
-
-            ws.Row(200).Height = 50;
-            ws.Workbook.CalcMode = ExcelCalcMode.Automatic;
-
-            Assert.AreEqual(range.Start.Column, 2);
-            Assert.AreEqual(range.Start.Row, 2);
-            Assert.AreEqual(range.Start.Address, "B2");
-
-            Assert.AreEqual(range.End.Column, 4);
-            Assert.AreEqual(range.End.Row, 100);
-            Assert.AreEqual(range.End.Address, "D100");
-
-            ExcelAddress addr = new ExcelAddress("B1:D3");
-
-            Assert.AreEqual(addr.Start.Column, 2);
-            Assert.AreEqual(addr.Start.Row, 1);
-            Assert.AreEqual(addr.End.Column, 4);
-            Assert.AreEqual(addr.End.Row, 3);
-        }
-        //[Ignore]
-        //[TestMethod]
-        public void InsertDeleteTestColumns()
-        {
-            ExcelWorksheet ws = _pck.Workbook.Worksheets.Add("InsertDeleteColumns");
-            //ws.Cells.Value = 0;
-            ws.Cells["A1:C5"].Value = 1;
-            Assert.AreEqual(((object[,])ws.Cells["A1:C5"].Value)[1, 1], 1);
-            ws.Cells["A1:B3"].Merge = true;
-            ws.Cells["D3"].Formula = "A2+C5";
-            ws.InsertColumn(1, 1);
-
-            ws.Cells["K10:M15"].Value = 1;
-            ws.Cells["K11:L13"].Merge = true;
-            ws.DeleteColumn(12, 1);
-
-            ws.Cells["X1:Y100"].Style.Locked = false;
-            ws.Cells["C1:Y12"].Style.Hidden = true;
-            ws.Protection.IsProtected = true;
-            ws.Protection.SetPassword("Password");
-
-
-            var range = ws.Cells["X2:Z100"];
-
-            ws.PrinterSettings.PrintArea = null;
-            ws.PrinterSettings.PrintArea = ws.Cells["X2:Z99"];
-            ws.PrinterSettings.PrintArea = null;
-            ws.Row(15).PageBreak = true;
-            ws.Column(3).PageBreak = true;
-            ws.View.ShowHeaders = false;
-            ws.View.PageBreakView = true;
-
-            ws.Row(200).Height = 50;
-            ws.Workbook.CalcMode = ExcelCalcMode.Automatic;
-
-            //Assert.AreEqual(range.Start.Column, 2);
-            //Assert.AreEqual(range.Start.Row, 2);
-            //Assert.AreEqual(range.Start.Address, "B2");
-
-            //Assert.AreEqual(range.End.Column, 4);
-            //Assert.AreEqual(range.End.Row, 100);
-            //Assert.AreEqual(range.End.Address, "D100");
-
-            //ExcelAddress addr = new ExcelAddress("B1:D3");
-
-            //Assert.AreEqual(addr.Start.Column, 2);
-            //Assert.AreEqual(addr.Start.Row, 1);
-            //Assert.AreEqual(addr.End.Column, 4);
-            //Assert.AreEqual(addr.End.Row, 3);
-        }
-        //[Ignore]
-        //[TestMethod]
-        public void RichTextCells()
-        {
-            ExcelWorksheet ws = _pck.Workbook.Worksheets.Add("RichText");
-            var rs = ws.Cells["A1"].RichText;
-
-            var r1 = rs.Add("Test");
-            r1.Bold = true;
-            r1.Color = Color.Pink;
-            
-            var r2 = rs.Add(" of");
-            r2.Size = 14;
-            r2.Italic = true;
-
-            var r3 = rs.Add(" rich");
-            r3.FontName = "Arial";
-            r3.Size = 18;
-            r3.Italic = true;
-
-            var r4 = rs.Add("text.");
-            r4.Size = 8.25f;
-            r4.Italic = true;
-            r4.UnderLine = true;
-
-            rs=ws.Cells["A3:A4"].RichText;
-
-            var r5 = rs.Add("Double");
-            r5.Color = Color.PeachPuff;
-            r5.FontName = "times new roman";
-            r5.Size = 16;
-
-            var r6 = rs.Add(" cells");
-            r6.Color = Color.Red;
-            r6.UnderLine=true;
-
-
-            rs = ws.Cells["C8"].RichText;
-            r1 = rs.Add("Blue ");
-            r1.Color = Color.Blue;
-
-            r2 = rs.Add("Red");
-            r2.Color = Color.Red;
-
-            ws.Cells["G1"].RichText.Add("Room 02 & 03");
-            ws.Cells["G2"].RichText.Text = "Room 02 & 03";
-
-            ws = ws = _pck.Workbook.Worksheets.Add("RichText2");
-            ws.Cells["A1"].RichText.Text = "Room 02 & 03";
-            ws.TabColor = Color.PowderBlue;
-
-            r1=ws.Cells["G3"].RichText.Add("Test");
-            r1.Bold = true;
-            ws.Cells["G3"].RichText.Add(" a new t");
-            ws.Cells["G3"].RichText[1].Bold = false; ;
-        }
-        //[Ignore]
-        //[TestMethod]
-        public void TestComments()
-        {
-            var ws = _pck.Workbook.Worksheets.Add("Comment");            
-            var comment = ws.Comments.Add(ws.Cells["C3"], "Jan Källman\r\nAuthor\r\n", "JK");            
-            comment.RichText[0].Bold = true;
-            comment.RichText[0].PreserveSpace = true;
-            var rt = comment.RichText.Add("Test comment");
-            comment.VerticalAlignment = eTextAlignVerticalVml.Center;
-            comment = ws.Comments.Add(ws.Cells["A2"], "Jan Källman\r\nAuthor\r\n1", "JK");
-
-            comment = ws.Comments.Add(ws.Cells["A1"], "Jan Källman\r\nAuthor\r\n2", "JK");
-            comment.AlternativeText = "Test of AlternetiveText2";
-            comment = ws.Comments.Add(ws.Cells["C2"], "Jan Källman\r\nAuthor\r\n3", "JK");            
-            comment = ws.Comments.Add(ws.Cells["C1"], "Jan Källman\r\nAuthor\r\n5", "JK");
-            comment = ws.Comments.Add(ws.Cells["B1"], "Jan Källman\r\nAuthor\r\n7", "JK");
-
-            ws.Comments.Remove(ws.Cells["A2"].Comment);
-            //comment.HorizontalAlignment = eTextAlignHorizontalVml.Center;
-            //comment.Visible = true;
-            //comment.BackgroundColor = Color.Green;
-            //comment.To.Row += 4;
-            //comment.To.Column += 2;
-            //comment.LineStyle = eLineStyleVml.LongDash;
-            //comment.LineColor = Color.Red;
-            //comment.LineWidth = (Single)2.5;
-            //rt.Color = Color.Red;
-
-            var rt2=ws.Cells["B2"].AddComment("Range Added Comment test test test test test test test test test test testtesttesttesttesttesttesttesttesttesttest", "Jan Källman");
-            ws.Cells["c3"].Comment.AutoFit = true;
-            
-        }
-        //[Ignore]
-        //[TestMethod]
-        public void Address()
-        {
-            var ws = _pck.Workbook.Worksheets.Add("Address");
-            ws.Cells["A1:A4,B5:B7"].Value = "AddressTest";
-            ws.Cells["A1:A4,B5:B7"].Style.Font.Color.SetColor(Color.Red);
-            ws.Cells["A2:A3,B4:B8"].Style.Fill.PatternType = OfficeOpenXml.Style.ExcelFillStyle.LightUp;
-            ws.Cells["A2:A3,B4:B8"].Style.Fill.BackgroundColor.SetColor(Color.LightGreen);
-            ws.Cells["2:2"].Style.Fill.PatternType = OfficeOpenXml.Style.ExcelFillStyle.Solid;
-            ws.Cells["2:2"].Style.Fill.BackgroundColor.SetColor(Color.LightGreen);
-            ws.Cells["B:B"].Style.Font.Name = "Times New Roman";
-
-            ws.Cells["C4:G4,H8:H30,B15"].FormulaR1C1 = "RC[-1]+R1C[-1]";
-            ws.Cells["C4:G4,H8:H30,B15"].Style.Numberformat.Format = "#,##0.000";
-            ws.Cells["G1,G3"].Hyperlink = new ExcelHyperLink("Comment!$A$1","Comment");
-            ws.Cells["G1,G3"].Style.Font.Color.SetColor(Color.Blue);
-            ws.Cells["G1,G3"].Style.Font.UnderLine = true;
-
-            ws.Cells["A1:G5"].Copy(ws.Cells["A50"]);
-
-            var ws2 = _pck.Workbook.Worksheets.Add("Copy Cells");
-            ws.Cells["1:4"].Copy(ws2.Cells["1:1"]);
-
-            ws.Cells["H1:J5"].Merge = true;
-            ws.Cells["2:3"].Copy(ws.Cells["50:51"]);
-
-            ws.Cells["A40"].Value = new string(new char[] {(char)8, (char)9});
-
-            ExcelRange styleRng = ws.Cells["A1"];
-            ExcelStyle tempStyle = styleRng.Style;
-            var namedStyle = _pck.Workbook.Styles.CreateNamedStyle("HyperLink", tempStyle);
-            namedStyle.Style.Font.UnderLineType = ExcelUnderLineType.Single;
-            namedStyle.Style.Font.Color.SetColor(Color.Blue);
-        }
-        //[Ignore]
-        //[TestMethod]
-        public void Encoding()
-        {
-            var ws = _pck.Workbook.Worksheets.Add("Encoding");
-            ws.Cells["A1"].Value = "_x0099_";
-            ws.Cells["A2"].Value = " Test \b" + (char)1 + " end\"";
-            ws.Cells["A3"].Value = "_x0097_ test_x001D_1234";
-            ws.Cells["A4"].Value = "test" + (char)31;   //Bug issue 14689 //Fixed
-        }
-        //[Ignore]
-        //[TestMethod]
-        public void WorksheetCopy()
-        {
-            var ws = _pck.Workbook.Worksheets.Add("Copied Address", _pck.Workbook.Worksheets["Address"]);
-            var wsCopy = _pck.Workbook.Worksheets.Add("Copied Comment", _pck.Workbook.Worksheets["Comment"]);
-
-            ExcelPackage pck2 = new ExcelPackage();
-            pck2.Workbook.Worksheets.Add("Copy From other pck", _pck.Workbook.Worksheets["Address"]);
-            pck2.SaveAs(new FileInfo(_worksheetPath + "copy.xlsx"));
-            pck2=null;
-            Assert.AreEqual(6, wsCopy.Comments.Count);
-        }
-        [Ignore]
-        [TestMethod]
-        public void TestDelete()
-        {
-            string file = _worksheetPath +"test.xlsx";
-
-            if (File.Exists(file))
-                File.Delete(file);
-
-            Create(file);
-
-            ExcelPackage pack = new ExcelPackage(new FileInfo (file ));
-            ExcelWorksheet w = pack.Workbook.Worksheets["delete"];
-            w.DeleteRow(1, 2);
-           
-            pack.Save();
-        }
-        //[Ignore]
-        //[TestMethod]
-        public void LoadFromCollectionTest()
-        {                        
-            var ws = _pck.Workbook.Worksheets.Add("LoadFromCollection");
-            List<TestDTO> list = new List<TestDTO>();
-            list.Add(new TestDTO() { Id = 1, Name = "Item1", Boolean = false, Date = new DateTime(2011, 1, 1), dto = null, NameVar = "Field 1" });
-            list.Add(new TestDTO() { Id = 2, Name = "Item2", Boolean = true, Date = new DateTime(2011, 1, 15), dto = new TestDTO(), NameVar = "Field 2" });
-            list.Add(new TestDTO() { Id = 3, Name = "Item3", Boolean = false, Date = new DateTime(2011, 2, 1), dto = null, NameVar = "Field 3" });
-            list.Add(new TestDTO() { Id = 4, Name = "Item4", Boolean = true, Date = new DateTime(2011, 4, 19), dto = list[1], NameVar = "Field 4" });
-            list.Add(new TestDTO() { Id = 5, Name = "Item5", Boolean = false, Date = new DateTime(2011, 5, 8), dto = null, NameVar = "Field 5" });
-            list.Add(new TestDTO() { Id = 6, Name = "Item6", Boolean = true, Date = new DateTime(2010, 3, 27), dto = null, NameVar = "Field 6" });
-            list.Add(new TestDTO() { Id = 7, Name = "Item7", Boolean = false, Date = new DateTime(2009, 1, 5), dto = list[3], NameVar = "Field 7" });
-            list.Add(new TestDTO() { Id = 8, Name = "Item8", Boolean = true, Date = new DateTime(2018, 12, 31), dto = null, NameVar = "Field 8" });
-            list.Add(new TestDTO() { Id = 9, Name = "Item9", Boolean = false, Date = new DateTime(2010, 2, 1), dto = null, NameVar = "Field 9" });
-
-            ws.Cells["A1"].LoadFromCollection(list, true);
-            ws.Cells["A30"].LoadFromCollection(list, true, OfficeOpenXml.Table.TableStyles.Medium9, BindingFlags.Instance | BindingFlags.Instance, typeof(TestDTO).GetFields());
-
-            ws.Cells["A45"].LoadFromCollection(list, true, OfficeOpenXml.Table.TableStyles.Light1, BindingFlags.Instance | BindingFlags.Instance, new MemberInfo[] { typeof(TestDTO).GetMethod("GetNameID"), typeof(TestDTO).GetField("NameVar") });
-            ws.Cells["J1"].LoadFromCollection(from l in list where l.Boolean orderby l.Date select new { Name = l.Name, Id = l.Id, Date = l.Date, NameVariable = l.NameVar }, true, OfficeOpenXml.Table.TableStyles.Dark4);
-
-            var ints = new int[] {1,3,4,76,2,5};
-            ws.Cells["A15"].Value = ints;
-        }
-        //[TestMethod]
-        public void LoadFromEmptyCollectionTest()
-        {
-            if (_pck == null) _pck = new ExcelPackage();
-            var ws = _pck.Workbook.Worksheets.Add("LoadFromEmpyCollection");
-            List<TestDTO> listDTO = new List<TestDTO>(0);
-            //List<int> list = new List<int>(0);
-
-            ws.Cells["A1"].LoadFromCollection(listDTO, true);
-            ws.Cells["A5"].LoadFromCollection(listDTO, true, OfficeOpenXml.Table.TableStyles.Medium9, BindingFlags.Instance | BindingFlags.Instance, typeof(TestDTO).GetFields());
-
-            ws.Cells["A10"].LoadFromCollection(listDTO, true, OfficeOpenXml.Table.TableStyles.Light1, BindingFlags.Instance | BindingFlags.Instance, new MemberInfo[] { typeof(TestDTO).GetMethod("GetNameID"), typeof(TestDTO).GetField("NameVar") });
-            ws.Cells["A15"].LoadFromCollection(from l in listDTO where l.Boolean orderby l.Date select new { Name = l.Name, Id = l.Id, Date = l.Date, NameVariable = l.NameVar }, true, OfficeOpenXml.Table.TableStyles.Dark4);
-
-            ws.Cells["A20"].LoadFromCollection(listDTO, false);
-        }
-        [TestMethod]
-        public void LoadFromOneCollectionTest()
-        {
-            if (_pck == null) _pck = new ExcelPackage();
-            var ws = _pck.Workbook.Worksheets.Add("LoadFromEmpyCollection");
-            List<TestDTO> listDTO = new List<TestDTO>(0){new TestDTO(){Name = "Single"}};
-            //List<int> list = new List<int>(0);
-
-            var r=ws.Cells["A1"].LoadFromCollection(listDTO, true);
-            Assert.AreEqual(2,r.Rows);
-            var r2=ws.Cells["A5"].LoadFromCollection(listDTO, false);
-            Assert.AreEqual(1, r2.Rows);
-        }
-        static void Create(string file)
-        {
-            ExcelPackage pack = new ExcelPackage(new FileInfo(file));
-            ExcelWorksheet w = pack.Workbook.Worksheets.Add("delete");
-            w.Cells[1, 1].Value = "test";
-            w.Cells[1, 2].Value = "test";
-            w.Cells[2, 1].Value = "to delete";
-            w.Cells[2, 2].Value = "to delete";
-            w.Cells[3, 1].Value = "3Left";
-            w.Cells[3, 2].Value = "3Left";
-            w.Cells[4, 1].Formula = "B3+C3";
-            w.Cells[4, 2].Value = "C3+D3";
-            pack.Save();
-        }
-        [Ignore]
-        [TestMethod]
-        public void RowStyle()
-        {
-            FileInfo newFile = new FileInfo(_worksheetPath + @"sample8.xlsx");
-            if (newFile.Exists)
-            {
-                newFile.Delete();  // ensures we create a new workbook
-                //newFile = new FileInfo(dir + @"sample8.xlsx");
-            }
-
-            ExcelPackage package = new ExcelPackage();
-            //Load the sheet with one string column, one date column and a few random numbers.
-            var ws = package.Workbook.Worksheets.Add("First line test");
-
-            ws.Cells[1, 1].Value = "1; 1";
-            ws.Cells[2, 1].Value = "2; 1";
-            ws.Cells[1, 2].Value = "1; 2";
-            ws.Cells[2, 2].Value = "2; 2";
-
-            ws.Row(1).Style.Font.Bold = true;
-            ws.Column(1).Style.Font.Bold = true;
-            package.SaveAs(newFile);
-
-        }
-        //[Ignore]
-        //[TestMethod]
-        public void HideTest()
-        {
-            var ws = _pck.Workbook.Worksheets.Add("Hidden");
-            ws.Cells["A1"].Value = "This workbook is hidden"    ;
-            ws.Hidden = eWorkSheetHidden.Hidden;
-        }
-        //[Ignore]
-        //[TestMethod]
-        public void Hyperlink()
-        {
-            var ws = _pck.Workbook.Worksheets.Add("HyperLinks");
-            var hl = new ExcelHyperLink("G1", "Till G1");
-            hl.ToolTip = "Link to cell G1";
-            ws.Cells["A1"].Hyperlink = hl;
-            //ws.Cells["A2"].Hyperlink = new ExcelHyperLink("mailto:ecsomany@google:huszar", UriKind.Absolute); //Invalid URL will throw an Exception
-        }
-        //[Ignore]
-        //[TestMethod]
-        public void VeryHideTest()
-        {
-            var ws = _pck.Workbook.Worksheets.Add("VeryHidden");
-            ws.Cells["a1"].Value = "This workbook is hidden";
-            ws.Hidden = eWorkSheetHidden.VeryHidden;
-        }
-        //[Ignore]
-        //[TestMethod]
-        public void PrinterSettings()
-        {
-            var ws = _pck.Workbook.Worksheets.Add("Sod/Hydroseed");
-
-            ws.Cells[1, 1].Value = "1; 1";
-            ws.Cells[2, 1].Value = "2; 1";
-            ws.Cells[1, 2].Value = "1; 2";
-            ws.Cells[2, 2].Value = "2; 2";
-            ws.Cells[1, 1, 1, 2].AutoFilter = true;
-            ws.PrinterSettings.BlackAndWhite = true;
-            ws.PrinterSettings.ShowGridLines = true;
-            ws.PrinterSettings.ShowHeaders = true;
-            ws.PrinterSettings.PaperSize = ePaperSize.A4;
-
-            ws.PrinterSettings.RepeatRows = new ExcelAddress("1:1");
-            ws.PrinterSettings.RepeatColumns = new ExcelAddress("A:A");
-
-            ws.PrinterSettings.Draft = true;
-            var r = ws.Cells["A26"];
-            r.Value = "X";
-            r.Worksheet.Row(26).PageBreak = true;
-            ws.PrinterSettings.PrintArea=ws.Cells["A1:B2"];
-            ws.PrinterSettings.HorizontalCentered = true;
-            ws.PrinterSettings.VerticalCentered = true;
-
-            ws.Select(new ExcelAddress("3:4,E5:F6"));
-
-            ws = _pck.Workbook.Worksheets["RichText"];
-            ws.PrinterSettings.RepeatColumns = ws.Cells["A:B"];
-            ws.PrinterSettings.RepeatRows = ws.Cells["1:11"];
-            ws.PrinterSettings.TopMargin = 1M;
-            ws.PrinterSettings.LeftMargin = 1M;
-            ws.PrinterSettings.BottomMargin = 1M;
-            ws.PrinterSettings.RightMargin = 1M;
-            ws.PrinterSettings.Orientation = eOrientation.Landscape;
-            ws.PrinterSettings.PaperSize = ePaperSize.A4;
-        }
-        //[Ignore]
-        //[TestMethod]
-        public void StyleNameTest()
-        {
-            var ws = _pck.Workbook.Worksheets.Add("StyleNameTest");
-
-            ws.Cells[1, 1].Value = "R1 C1";
-            ws.Cells[1, 2].Value = "R1 C2";
-            ws.Cells[1, 3].Value = "R1 C3";
-            ws.Cells[2, 1].Value = "R2 C1";
-            ws.Cells[2, 2].Value = "R2 C2";
-            ws.Cells[2, 3].Value = "R2 C3";            
-            ws.Cells[3, 1].Value = double.PositiveInfinity;
-            ws.Cells[3, 2].Value = double.NegativeInfinity;
-            ws.Cells[4, 1].CreateArrayFormula("A1+B1");
-            var ns = _pck.Workbook.Styles.CreateNamedStyle("TestStyle");
-            ns.Style.Font.Bold = true;
-
-            ws.Cells.Style.Locked = true;
-            ws.Cells["A1:C1"].StyleName = "TestStyle";
-            ws.DefaultRowHeight = 35;
-            ws.Cells["A1:C4"].Style.Locked = false;
-            ws.Protection.IsProtected = true;
-        }
-        //[Ignore]
-        //[TestMethod]
-        public void ValueError()
-        {
-            var ws = _pck.Workbook.Worksheets.Add("ValueError");
-
-            ws.Cells[1, 1].Value = "Domestic Violence&#xB; and the Professional";
-            var rt=ws.Cells[1, 2].RichText.Add("Domestic Violence&#xB; and the Professional 2");
-            TestContext.WriteLine(rt.Bold.ToString());
-            rt.Bold = true;
-            TestContext.WriteLine(rt.Bold.ToString());
-        }
-        //[Ignore]
-        //[TestMethod]
-        public void FormulaError()
-        {
-            var ws = _pck.Workbook.Worksheets.Add("FormulaError");
-
-            ws.Cells["D5"].Formula = "COUNTIF(A1:A100,\"Miss\")";
-            ws.Cells["A1:K3"].Formula = "A3+A4";
-            ws.Cells["A4"].FormulaR1C1 = "+ROUNDUP(RC[1]/10,0)*10";
-
-            ws = _pck.Workbook.Worksheets.Add("Sheet-RC1");
-            ws.Cells["A4"].FormulaR1C1 = "+ROUNDUP('Sheet-RC1'!RC[1]/10,0)*10";
-
-            //ws.Cells["B2:I2"].Formula = "";   //Error
-        }
-        [TestMethod,Ignore]
-        public void FormulaArray()
-        {
-            _pck = new ExcelPackage();
-            var ws = _pck.Workbook.Worksheets.Add("FormulaError");
-
-            ws.Cells["E2:E5"].CreateArrayFormula("FREQUENCY(B2:B18,C2:C5)");
-            _pck.SaveAs(new FileInfo("c:\\temp\\arrayformula.xlsx"));
-        }
-        //[Ignore]
-        //[TestMethod]
-        public void PictureURL()
-        {
-            var ws = _pck.Workbook.Worksheets.Add("Pic URL");
-
-            ExcelHyperLink hl = new ExcelHyperLink("http://epplus.codeplex.com");
-            hl.ToolTip = "Screen Tip";
-
-            ws.Drawings.AddPicture("Pic URI", Properties.Resources.Test1, hl);
-        }
-
-
-        [TestMethod]
-        public void PivotTableTest()
-        {
-            _pck = new ExcelPackage();
-            var ws = _pck.Workbook.Worksheets.Add("PivotTable");
-            ws.Cells["A1"].LoadFromArrays(new object[][] {new [] {"A", "B", "C", "D"}});
-            ws.Cells["A2"].LoadFromArrays(new object[][]
-            {
-                new object [] { 0, 1, 2, 3, 4, 5, 6, 7, 8, 9 },
-                new object [] { 9, 8, 7 ,6, 5, 4, 3, 2, 1, 0 },
-                new object [] { 1, 1, 2, 3, 5, 8, 13, 21, 34, 55}
-            });
-            var table = ws.Tables.Add(ws.Cells["A1:D4"], "PivotData");
-            ws.PivotTables.Add(ws.Cells["G1"], ws.Cells["A1:D4"], "PivotTable");
-            Assert.AreEqual("PivotStyleMedium9", ws.PivotTables["PivotTable"].StyleName);
-        }
-        //[Ignore]
-        //[TestMethod]
-        public void TableTest()
-        {            
-            var ws = _pck.Workbook.Worksheets.Add("Table");
-            ws.Cells["B1"].Value = 123;
-            var tbl = ws.Tables.Add(ws.Cells["B1:P12"], "TestTable");
-            tbl.TableStyle = OfficeOpenXml.Table.TableStyles.Custom;
-
-            tbl.ShowFirstColumn = true;
-            tbl.ShowTotal = true;
-            tbl.ShowHeader = true;
-            tbl.ShowLastColumn = true;
-            tbl.ShowFilter = false;
-            Assert.AreEqual(tbl.ShowFilter, false);
-            ws.Cells["K2"].Value = 5;
-            ws.Cells["J3"].Value = 4;
-
-            tbl.Columns[8].TotalsRowFunction = OfficeOpenXml.Table.RowFunctions.Sum;
-            tbl.Columns[9].TotalsRowFormula = string.Format("SUM([{0}])",tbl.Columns[9].Name);
-            tbl.Columns[14].CalculatedColumnFormula = "TestTable[[#This Row],[123]]+TestTable[[#This Row],[Column2]]";                                                       
-            ws.Cells["B2"].Value = 1;
-            ws.Cells["B3"].Value = 2;
-            ws.Cells["B4"].Value = 3;
-            ws.Cells["B5"].Value = 4;
-            ws.Cells["B6"].Value = 5;
-            ws.Cells["B7"].Value = 6;
-            ws.Cells["B8"].Value = 7;
-            ws.Cells["B9"].Value = 8;
-            ws.Cells["B10"].Value = 9;
-            ws.Cells["B11"].Value = 10;
-            ws.Cells["B12"].Value = 11;
-            ws.Cells["C7"].Value = "Table test";
-            ws.Cells["C8"].Style.Fill.PatternType = ExcelFillStyle.Solid;
-            ws.Cells["C8"].Style.Fill.BackgroundColor.SetColor(Color.Red);
-
-            tbl=ws.Tables.Add(ws.Cells["a12:a13"], "");
-
-            tbl = ws.Tables.Add(ws.Cells["C16:Y35"], "");
-            tbl.TableStyle = OfficeOpenXml.Table.TableStyles.Medium14;
-            tbl.ShowFirstColumn = true;
-            tbl.ShowLastColumn = true;
-            tbl.ShowColumnStripes = true;
-            Assert.AreEqual(tbl.ShowFilter, true);
-            tbl.Columns[2].Name = "Test Column Name";
-
-            ws.Cells["G50"].Value = "Timespan";
-            ws.Cells["G51"].Value = new DateTime(new TimeSpan(1, 1, 10).Ticks); //new DateTime(1899, 12, 30, 1, 1, 10);
-            ws.Cells["G52"].Value = new DateTime(1899, 12, 30, 2, 3, 10);
-            ws.Cells["G53"].Value = new DateTime(1899, 12, 30, 3, 4, 10);
-            ws.Cells["G54"].Value = new DateTime(1899, 12, 30, 4, 5, 10);
-            
-            ws.Cells["G51:G55"].Style.Numberformat.Format = "HH:MM:SS";
-            tbl = ws.Tables.Add(ws.Cells["G50:G54"], "");
-            tbl.ShowTotal = true;
-            tbl.ShowFilter = false;
-            tbl.Columns[0].TotalsRowFunction = OfficeOpenXml.Table.RowFunctions.Sum;
-        }
-
-        [TestMethod]
-        public void TableDeleteTest()
-        {
-            using (var pkg = new ExcelPackage())
-            {
-                var wb = pkg.Workbook;
-                var sheets = new[]
-                {
-                    wb.Worksheets.Add("WorkSheet A"),
-                    wb.Worksheets.Add("WorkSheet B")
-                };
-                for (int i = 1; i <= 4; i++)
-                {
-                    var cell = sheets[0].Cells[1, i];
-                    cell.Value = cell.Address + "_";
-                    cell = sheets[1].Cells[1, i];
-                    cell.Value = cell.Address + "_";
-                }
-
-                for (int i = 6; i <= 11; i++)
-                {
-                    var cell = sheets[0].Cells[3, i];
-                    cell.Value = cell.Address + "_";
-                    cell = sheets[1].Cells[3, i];
-                    cell.Value = cell.Address + "_";
-                }
-                var tables = new[]
-                {
-                    sheets[1].Tables.Add(sheets[1].Cells["A1:D73"], "Tablea"),
-                    sheets[0].Tables.Add(sheets[0].Cells["A1:D73"], "Table2"),
-                    sheets[1].Tables.Add(sheets[1].Cells["F3:K10"], "Tableb"),
-                    sheets[0].Tables.Add(sheets[0].Cells["F3:K10"], "Table3"),
-                };
-                Assert.AreEqual(5, wb._nextTableID);
-                Assert.AreEqual(1, tables[0].Id);
-                Assert.AreEqual(2, tables[1].Id);
-                try
-                {
-                    sheets[0].Tables.Delete("Tablea");
-                    Assert.Fail("ArgumentException should have been thrown.");
-                }
-                catch (ArgumentOutOfRangeException) { }
-                sheets[1].Tables.Delete("Tablea");
-                Assert.AreEqual(1, tables[1].Id);
-                Assert.AreEqual(2, tables[2].Id);
-                
-                try
-                {
-                    sheets[1].Tables.Delete(4);
-                    Assert.Fail("ArgumentException should have been thrown.");
-                }
-                catch (ArgumentOutOfRangeException) { }
-                var range = sheets[0].Cells[sheets[0].Tables[1].Address.Address];
-                sheets[0].Tables.Delete(1, true);
-                foreach (var cell in range)
-                {
-                    Assert.IsNull(cell.Value);
-                }
-            }
-        }
-
-        //[Ignore]
-        //[TestMethod]
-        public void CopyTable()
-        {
-            _pck.Workbook.Worksheets.Copy("File4", "Copied table");
-        }
-        //[Ignore]
-        //[TestMethod]
-        public void CopyRange()
-        {
-            var ws = _pck.Workbook.Worksheets.Add("CopyTest");  
-
-            ws.Cells["A1"].Value = "Single Cell";
-            ws.Cells["A2"].Value = "Merged Cells";
-            ws.Cells["A2:D30"].Merge = true;
-            ws.Cells["A1"].Style.Font.Bold = true;
-            ws.Cells["G4:H5"].Merge = true;
-            ws.Cells["B3:C5"].Copy(ws.Cells["G4"]);
-        }
-        //[Ignore]
-        //[TestMethod]
-        public void CopyMergedRange()
-        {
-            var ws = _pck.Workbook.Worksheets.Add("CopyMergedRangeTest");
-
-            ws.Cells["A11:C11"].Merge = true;
-            ws.Cells["A12:C12"].Merge = true;
-
-            var source = ws.Cells["A11:C12"];
-            var target = ws.Cells["A21"];
-
-            source.Copy(target);
-
-            var a21 = ws.Cells[21, 1];
-            var a22 = ws.Cells[22, 1];
-
-            Assert.IsTrue(a21.Merge);
-            Assert.IsTrue(a22.Merge);
-
-            //Assert.AreNotEqual(a21.MergeId, a22.MergeId);
-        }
-        [Ignore]
-        [TestMethod]
-        public void CopyPivotTable()
-        {
-            _pck.Workbook.Worksheets.Copy("Pivot-Group Date", "Copied Pivottable 1");
-            _pck.Workbook.Worksheets.Copy("Pivot-Group Number", "Copied Pivottable 2");
-        }
-        [Ignore]
-        [TestMethod]
-        public void Stylebug()
-        {
-            ExcelPackage p = new ExcelPackage(new FileInfo(@"c:\temp\FullProjecte.xlsx"));
-
-            var ws = p.Workbook.Worksheets.First();
-            ws.Cells[12, 1].Value = 0;
-            ws.Cells[12, 2].Value = new DateTime(2010,9,14);
-            ws.Cells[12, 3].Value = "Federico Lois";
-            ws.Cells[12, 4].Value = "Nakami";
-            ws.Cells[12, 5].Value = "Hores";
-            ws.Cells[12, 7].Value = 120;
-            ws.Cells[12, 8].Value="A definir";
-            ws.Cells[12, 9].Value = new DateTime(2010,9,14);
-            ws.Cells[12, 10].Value = new DateTime(2010,9,14);
-            ws.Cells[12, 11].Value = "Transferència";
-
-            ws.InsertRow(13, 1, 12);
-            ws.Cells[13, 1].Value = 0;
-            ws.Cells[13, 2].Value = new DateTime(2010, 9, 14);
-            ws.Cells[13, 3].Value = "Federico Lois";
-            ws.Cells[13, 4].Value = "Nakami";
-            ws.Cells[13, 5].Value = "Hores";
-            ws.Cells[13, 7].Value = 120;
-            ws.Cells[13, 8].Value = "A definir";
-            ws.Cells[13, 9].Value = new DateTime(2010, 9, 14);
-            ws.Cells[13, 10].Value = new DateTime(2010, 9, 14);
-            ws.Cells[13, 11].Value = "Transferència";
-
-            ws.InsertRow(14, 1, 13);
-
-            ws.InsertRow(19, 1, 19);
-            ws.InsertRow(26, 1, 26);
-            ws.InsertRow(33, 1, 33);
-            p.SaveAs(new FileInfo(@"c:\temp\FullProjecte_new.xlsx"));
-        }
-        [Ignore]
-        [TestMethod]
-        public void ReadBug()
-        {
-            using (var package = new ExcelPackage(new FileInfo(@"c:\temp\error.xlsx")))
-            {
-                var fulla = package.Workbook.Worksheets.FirstOrDefault();
-                var r= fulla == null ? null : fulla.Cells["a:a"]
-                .Where(t => !string.IsNullOrWhiteSpace(t.Text)).Select(cell => cell.Value.ToString())
-                .ToList();
-            }
-        }
-        //[Ignore]
-        //[TestMethod]
-         public void FormulaOverwrite()
-        {
-            var ws = _pck.Workbook.Worksheets.Add("FormulaOverwrite");
-            //Inside
-            ws.Cells["A1:G12"].Formula = "B1+C1";
-            ws.Cells["B2:C3"].Formula = "G2+E1";
-
-
-            //Top bottom overwrite
-            ws.Cells["A14:G26"].Formula = "B1+C1+D1";
-            ws.Cells["B13:C28"].Formula = "G2+E1";
-
-            //Top bottom overwrite
-            ws.Cells["B30:E42"].Formula = "B1+C1+$D$1";
-            ws.Cells["A32:H33"].Formula = "G2+E1";
-
-            ws.Cells["A50:A59"].CreateArrayFormula("C50+D50");
-            ws.Cells["A1"].Value = "test";
-            ws.Cells["A15"].Value = "Värde";
-            ws.Cells["C12"].AddComment("Test", "JJOD");
-            ws.Cells["D12:I12"].Merge = true;
-            ws.Cells["D12:I12"].Style.HorizontalAlignment = OfficeOpenXml.Style.ExcelHorizontalAlignment.Left;
-            ws.Cells["D12:I12"].Style.VerticalAlignment = OfficeOpenXml.Style.ExcelVerticalAlignment.Top;
-            ws.Cells["D12:I12"].Style.WrapText = true;
-
-            ws.Cells["F1:F3"].Formula = "F2+F3";
-            ws.Cells["J1:J3"].Formula = "F2+F3";            
-            ws.Cells["F1:F3"].Formula = "F5+F6";    //Overwrite same range
-        }
-        //[Ignore]
-        //[TestMethod]
-        public void DefinedName()
-        {
-            var ws = _pck.Workbook.Worksheets.Add("Names");
-            ws.Names.Add("RefError", ws.Cells["#REF!"]);
-
-            ws.Cells["A1"].Value = "Test";
-            ws.Cells["A1"].Style.Font.Size = 8.5F;
-
-            ws.Names.Add("Address", ws.Cells["A2:A3"]);
-            ws.Cells["Address"].Value = 1;
-            ws.Names.AddValue("Value", 5);          
-            ws.Names.Add("FullRow", ws.Cells["2:2"]);
-            ws.Names.Add("FullCol", ws.Cells["A:A"]);
-            //ws.Names["Value"].Style.Border.Bottom.Color.SetColor(Color.Black);
-            ws.Names.AddFormula("Formula", "Names!A2+Names!A3+Names!Value");
-        }
-        [Ignore]
-        [TestMethod]
-        public void URL()
-        {
-            var p = new ExcelPackage(new FileInfo(@"c:\temp\url.xlsx"));
-            foreach (var ws in p.Workbook.Worksheets)
-            {
-
-            }
-            p.SaveAs(new FileInfo(@"c:\temp\urlsaved.xlsx"));
-        }        
-        //[TestMethod]
-        public void LoadDataReader()
-        {
-            if (_pck == null) _pck = new ExcelPackage();
-            var ws = _pck.Workbook.Worksheets.Add("Loaded DataReader");
-            ExcelRangeBase range;
-            using (var dt = new DataTable())
-            {
-                dt.Columns.Add("String", typeof(string));
-                dt.Columns.Add("Int", typeof(int));
-                dt.Columns.Add("Bool", typeof(bool));
-                dt.Columns.Add("Double", typeof(double));
-
-                var dr = dt.NewRow();
-	                 dr[0] = "Row1";
-	                 dr[1] = 1;
-	                 dr[2] = true;
-	                 dr[3] = 1.5;
-	                 dt.Rows.Add(dr);
-	  
-	                 dr = dt.NewRow();
-	                 dr[0] = "Row2";
-	                 dr[1] = 2;
-	                 dr[2] = false;
-	                 dr[3] = 2.25;
-	                 dt.Rows.Add(dr);
-	  
-	                 //dr = dt.NewRow();
-	                 //dr[0] = "Row3";
-	                 //dr[1] = 3;
-	                 //dr[2] = true;
-	                 //dr[3] = 3.125;
-	                 //dt.Rows.Add(dr);
-
-                using (var reader = dt.CreateDataReader())
-                {
-                    range = ws.Cells["A1"].LoadFromDataReader(reader, true, "My Table",
-                                                              OfficeOpenXml.Table.TableStyles.Medium5);
-                }
-                Assert.AreEqual(1, range.Start.Column);
-                Assert.AreEqual(4, range.End.Column);
-                Assert.AreEqual(1, range.Start.Row);
-                Assert.AreEqual(3, range.End.Row);
-
-                using (var reader = dt.CreateDataReader())
-                {
-                    range = ws.Cells["A5"].LoadFromDataReader(reader, false, "My Table2",
-                                                              OfficeOpenXml.Table.TableStyles.Medium5);
-                }
-                Assert.AreEqual(1, range.Start.Column);
-                Assert.AreEqual(4, range.End.Column);
-                Assert.AreEqual(5, range.Start.Row);
-                Assert.AreEqual(6, range.End.Row);
-            }
-        }
-
-        
-        //[TestMethod, Ignore]
-        public void LoadDataTable()
-        {
-            if (_pck == null) _pck = new ExcelPackage();
-            var ws = _pck.Workbook.Worksheets.Add("Loaded DataTable");
-
-            var dt = new DataTable();
-            dt.Columns.Add("String", typeof(string));
-            dt.Columns.Add("Int", typeof(int));
-            dt.Columns.Add("Bool", typeof(bool));
-            dt.Columns.Add("Double", typeof(double));
-
-
-            var dr = dt.NewRow();
-            dr[0] = "Row1";
-            dr[1] = 1;
-            dr[2] = true;
-            dr[3] = 1.5;
-            dt.Rows.Add(dr);
-
-            dr = dt.NewRow();
-            dr[0] = "Row2";
-            dr[1] = 2;
-            dr[2] = false;
-            dr[3] = 2.25;
-            dt.Rows.Add(dr);
-
-            dr = dt.NewRow();
-            dr[0] = "Row3";
-            dr[1] = 3;
-            dr[2] = true;
-            dr[3] = 3.125;
-            dt.Rows.Add(dr);
-
-            ws.Cells["A1"].LoadFromDataTable(dt,true,OfficeOpenXml.Table.TableStyles.Medium5);
-
-            //worksheet.Cells[startRow, 7, worksheet.Dimension.End.Row, 7].FormulaR1C1 = "=IF(RC[-2]=0,0,RC[-1]/RC[-2])";
-
-            ws.Tables[0].Columns[1].TotalsRowFunction = OfficeOpenXml.Table.RowFunctions.Sum;
-            ws.Tables[0].ShowTotal = true;
-        }
-
-<<<<<<< HEAD
-        [TestMethod]
-        public void LoadText_Bug15015()
-        {
-            var package = new ExcelPackage();
-            var ws=package.Workbook.Worksheets.Add("Loaded Text");
-            ws.Cells["A1"].LoadFromText("\"text with eol,\r\n in a cell\",\"other value\"", new ExcelTextFormat{TextQualifier = '"', EOL = ",\r\n", Delimiter = ','});
-        }
-
-=======
-        [Ignore]
-        [TestMethod]
-        public void LoadEmptyDataTable()
-        {
-            if (_pck == null) _pck = new ExcelPackage();
-            var ws = _pck.Workbook.Worksheets.Add("Loaded Empty DataTable");
-
-            var dt = new DataTable();
-            dt.Columns.Add(new DataColumn("col1"));
-            dt.Columns.Add(new DataColumn("col2"));
-            ws.Cells["A1"].LoadFromDataTable(dt, true);
-
-            ws.Cells["D1"].LoadFromDataTable(dt, false);
-        }
-
-        [Ignore]
->>>>>>> 02fc83b6
-        [TestMethod]
-        public void LoadText_Bug15015_Negative()
-        {
-            var package = new ExcelPackage();
-            var ws = package.Workbook.Worksheets.Add("Loaded Text");
-            bool exceptionThrown=false;
-            try
-            {
-                ws.Cells["A1"].LoadFromText("\"text with eol,\r\n",
-                                            new ExcelTextFormat {TextQualifier = '"', EOL = ",\r\n", Delimiter = ','});
-            }
-            catch (Exception e)
-            {
-                Assert.AreEqual("Text delimiter is not closed in line : \"text with eol",e.Message,"Exception message");
-                exceptionThrown = true;
-            }
-            Assert.IsTrue(exceptionThrown,"Exception thrown");
-        }
-
-        //[Ignore]
-        //[TestMethod]
-        public void LoadText()
-        {
-            var ws = _pck.Workbook.Worksheets.Add("Loaded Text");
-
-            ws.Cells["A1"].LoadFromText("1.2");
-            ws.Cells["A2"].LoadFromText("1,\"Test av data\",\"12,2\",\"\"Test\"\"");
-            ws.Cells["A3"].LoadFromText("\"1,3\",\"Test av \"\"data\",\"12,2\",\"Test\"\"\"", new ExcelTextFormat() { TextQualifier = '"' });
-
-            ws = _pck.Workbook.Worksheets.Add("File1");
-           // ws.Cells["A1"].LoadFromText(new FileInfo(@"c:\temp\csv\et1c1004.csv"), new ExcelTextFormat() {SkipLinesBeginning=3,SkipLinesEnd=1, EOL="\n"});
-
-            ws = _pck.Workbook.Worksheets.Add("File2");
-            //ws.Cells["A1"].LoadFromText(new FileInfo(@"c:\temp\csv\etiv2812.csv"), new ExcelTextFormat() { SkipLinesBeginning = 3, SkipLinesEnd = 1, EOL = "\n" });
-
-            //ws = _pck.Workbook.Worksheets.Add("File3");
-            //ws.Cells["A1"].LoadFromText(new FileInfo(@"c:\temp\csv\last_gics.txt"), new ExcelTextFormat() { SkipLinesBeginning = 1, Delimiter='|'});
-
-            ws = _pck.Workbook.Worksheets.Add("File4");
-            //ws.Cells["A1"].LoadFromText(new FileInfo(@"c:\temp\csv\20060927.custom_open_positions.cdf.SPP"), new ExcelTextFormat() { SkipLinesBeginning = 2, SkipLinesEnd=2, TextQualifier='"', DataTypes=new eDataTypes[] {eDataTypes.Number,eDataTypes.String, eDataTypes.Number, eDataTypes.Number, eDataTypes.Number, eDataTypes.String, eDataTypes.Number, eDataTypes.Number, eDataTypes.String, eDataTypes.String, eDataTypes.Number, eDataTypes.Number, eDataTypes.Number}},
-            //    OfficeOpenXml.Table.TableStyles.Medium27, true);
-
-            ws.Cells["A1"].LoadFromText("1,\"Test\",\"\",\"\"\"\",3", new ExcelTextFormat() { TextQualifier = '\"' });
-
-            var style = _pck.Workbook.Styles.CreateNamedStyle("RedStyle");
-            style.Style.Fill.PatternType=ExcelFillStyle.Solid;
-            style.Style.Fill.BackgroundColor.SetColor(Color.Red);
-            
-            //var tbl = ws.Tables[ws.Tables.Count - 1];
-            //tbl.ShowTotal = true;
-            //tbl.TotalsRowCellStyle = "RedStyle";
-            //tbl.HeaderRowCellStyle = "RedStyle";
-        }
-        [TestMethod]
-        public void TestRepeatRowsAndColumnsTest()
-        {
-            var p = new ExcelPackage();
-
-            var w = p.Workbook.Worksheets.Add("RepeatRowsAndColumnsTest");
-
-            w.PrinterSettings.RepeatColumns = new ExcelAddress("A:A");
-            w.PrinterSettings.RepeatRows = new ExcelAddress("1:1");
-
-            Assert.IsNotNull(w.PrinterSettings.RepeatColumns);
-            Assert.IsNotNull(w.PrinterSettings.RepeatRows); // Fails!
-        }
-        //[Ignore]
-        //[TestMethod]
-        public void Merge()
-        {
-            var ws = _pck.Workbook.Worksheets.Add("Merge");
-            ws.Cells["A1:A4"].Merge=true;
-            ws.Cells["C1:C4,C8:C12"].Merge=true;
-            ws.Cells["D13:E18,G5,U32:U45"].Merge = true;
-            ws.Cells["D13:E18,G5,U32:U45"].Style.WrapText = true;
-            //ws.Cells["50:52"].Merge = true;
-            ws.Cells["AA:AC"].Merge = true;
-            ws.SetValue(13, 4, "Merged\r\nnew row");
-        }
-        //[Ignore]
-        //[TestMethod]
-        public void DefaultColWidth()
-        {
-            var ws = _pck.Workbook.Worksheets.Add("DefColWidth");
-            ws.DefaultColWidth = 45;
-        }
-        //[Ignore]
-        //[TestMethod]
-        public void LoadArray()
-        {
-            var ws = _pck.Workbook.Worksheets.Add("Loaded Array");
-            List<object[]> testArray = new List<object[]>() { new object[] { 3, 4, 5, 6 }, new string[] { "Test1", "test", "5", "6" } };
-            ws.Cells["A1"].LoadFromArrays(testArray);
-        }
-        [Ignore]
-        [TestMethod]
-        public void DefColWidthBug()
-        {
-            ExcelWorkbook book = _pck.Workbook;
-            ExcelWorksheet sheet = book.Worksheets.Add("Gebruikers");
-
-            sheet.DefaultColWidth = 25d;
-            //sheet.defaultRowHeight = 15d; // needed to make sure the resulting file is valid!
-
-            // Create the header row
-            sheet.Cells[1, 1].Value = "Afdeling code";
-            sheet.Cells[1, 2].Value = "Afdeling naam";
-            sheet.Cells[1, 3].Value = "Voornaam";
-            sheet.Cells[1, 4].Value = "Tussenvoegsel";
-            sheet.Cells[1, 5].Value = "Achternaam";
-            sheet.Cells[1, 6].Value = "Gebruikersnaam";
-            sheet.Cells[1, 7].Value = "E-mail adres";
-            ExcelRange headerRow = sheet.Cells[1, 1, 1, 7];
-            headerRow.Style.Border.Bottom.Style = OfficeOpenXml.Style.ExcelBorderStyle.Thin;
-            headerRow.Style.Font.Size = 12;
-            headerRow.Style.Font.Bold = true;
-
-            //// Create a context for retrieving the users
-            //using (PalauDataContext context = new PalauDataContext())
-            //{
-            //    int currentRow = 2;
-
-            //    // iterate through all users in the export and add their info
-            //    // to the worksheet.
-            //    foreach (vw_ExportUser user in
-            //      context.vw_ExportUsers
-            //      .OrderBy(u => u.DepartmentCode)
-            //      .ThenBy(u => u.AspNetUserName))
-            //    {
-            //        sheet.Cells[currentRow, 1].Value = user.DepartmentCode;
-            //        sheet.Cells[currentRow, 2].Value = user.DepartmentName;
-            //        sheet.Cells[currentRow, 3].Value = user.UserFirstName;
-            //        sheet.Cells[currentRow, 4].Value = user.UserInfix;
-            //        sheet.Cells[currentRow, 5].Value = user.UserSurname;
-            //        sheet.Cells[currentRow, 6].Value = user.AspNetUserName;
-            //        sheet.Cells[currentRow, 7].Value = user.AspNetEmail;
-
-            //        currentRow++;
-            //    }
-            //}
-
-            // return the filled Excel workbook
-          //  return pkg
-
-        }
-        [Ignore]
-        [TestMethod]
-        public void CloseProblem()
-        {
-            ExcelPackage pck = new ExcelPackage();
-            var ws = pck.Workbook.Worksheets.Add("Manual Receipts");
-
-            ws.Cells["A1"].Value = " SpaceNeedle Manual Receipt Form";
-
-            using (ExcelRange r = ws.Cells["A1:F1"])
-            {
-                r.Merge = true;
-                r.Style.Font.SetFromFont(new Font("Arial", 18, FontStyle.Italic));
-                r.Style.Font.Color.SetColor(Color.DarkRed);
-                r.Style.HorizontalAlignment = OfficeOpenXml.Style.ExcelHorizontalAlignment.CenterContinuous;
-                //r.Style.Fill.PatternType = OfficeOpenXml.Style.ExcelFillStyle.Solid;
-                //r.Style.Fill.BackgroundColor.SetColor(Color.FromArgb(23, 55, 93));
-            }
-            //			ws.Column(1).BestFit = true;
-            ws.Column(1).Width = 17;
-            ws.Column(5).Width = 20;
-
-
-            ws.Cells["A2"].Value = "Date Produced";
-
-            ws.Cells["A2"].Style.Font.Bold = true;
-            ws.Cells["B2"].Value = DateTime.Now.ToShortDateString();
-            ws.Cells["D2"].Value = "Quantity";
-            ws.Cells["D2"].Style.Font.Bold = true;
-            ws.Cells["E2"].Value = "txt";
-
-            ws.Cells["C4"].Value = "Receipt Number";
-            ws.Cells["C4"].Style.WrapText = true;
-            ws.Cells["C4"].Style.Font.Bold = true;
-
-            int rowNbr = 5;
-            for (int entryNbr = 1; entryNbr <= 1; entryNbr += 1)
-            {
-                ws.Cells["B" + rowNbr].Value = entryNbr;
-                ws.Cells["C" + rowNbr].Value = 1 + entryNbr - 1;
-                rowNbr += 1;
-            }
-            pck.SaveAs(new FileInfo(".\\test.xlsx"));
-        }
-        [Ignore]
-        [TestMethod]
-        public void OpenXlsm()
-        {
-            ExcelPackage p=new ExcelPackage(new FileInfo("c:\\temp\\cs1.xlsx"));
-            int c = p.Workbook.Worksheets.Count;
-            p.Save();
-        }
-        [Ignore]
-        [TestMethod]
-        public void Mergebug()
-        {
-            var xlPackage = new ExcelPackage();
-            var xlWorkSheet = xlPackage.Workbook.Worksheets.Add("Test Sheet");
-            var Cells = xlWorkSheet.Cells;
-            var TitleCell = Cells[1, 1, 1, 3];
-
-            TitleCell.Merge = true;
-            TitleCell.Value = "Test Spreadsheet";
-            Cells[2, 1].Value = "Test Sub Heading\r\ntest"+(char)22;
-            for (int i = 0; i < 256; i++)
-            {
-                Cells[3, i + 1].Value = (char)i;
-            }
-            Cells[2, 1].Style.WrapText = true;
-            xlWorkSheet.Row(1).Height=50;
-            xlPackage.SaveAs(new FileInfo("c:\\temp\\Mergebug.xlsx"));
-        }
-        [Ignore]
-        [TestMethod]
-        public void OpenProblem()
-        {
-            var xlPackage = new ExcelPackage();
-            var ws = xlPackage.Workbook.Worksheets.Add("W1");
-            xlPackage.Workbook.Worksheets.Add("W2");
-
-            ws.Cells["A1:A10"].Formula = "W2!A1+C1";
-            ws.Cells["B1:B10"].FormulaR1C1 = "W2!R1C1+C1";
-            xlPackage.SaveAs(new FileInfo("c:\\temp\\Mergebug.xlsx"));
-        }
-        [Ignore]
-        [TestMethod]
-        public void ProtectionProblem()
-        {
-            var xlPackage = new ExcelPackage(new FileInfo("c:\\temp\\CovenantsCheckReportTemplate.xlsx"));
-            var ws = xlPackage.Workbook.Worksheets.First();
-            ws.Protection.SetPassword("Test");
-            xlPackage.SaveAs(new FileInfo("c:\\temp\\Mergebug.xlsx"));
-        }
-        [Ignore]
-        [TestMethod]
-        public void Nametest()
-        {
-            var pck = new ExcelPackage(new FileInfo("c:\\temp\\names.xlsx"));
-            var ws = pck.Workbook.Worksheets.First();
-            ws.Cells["H37"].Formula = "\"Test\"";
-            pck.SaveAs(new FileInfo(@"c:\\temp\\nametest_new.xlsx"));
-        }
-        //[Ignore]
-        //[TestMethod]
-        public void CreatePivotTable()
-        {
-            var wsPivot1 = _pck.Workbook.Worksheets.Add("Rows-Data on columns");
-            var wsPivot2 = _pck.Workbook.Worksheets.Add("Rows-Data on rows");
-            var wsPivot3 = _pck.Workbook.Worksheets.Add("Columns-Data on columns");
-            var wsPivot4 = _pck.Workbook.Worksheets.Add("Columns-Data on rows");
-            var wsPivot5 = _pck.Workbook.Worksheets.Add("Columns/Rows-Data on columns");
-            var wsPivot6 = _pck.Workbook.Worksheets.Add("Columns/Rows-Data on rows");
-            var wsPivot7 = _pck.Workbook.Worksheets.Add("Rows/Page-Data on Columns");
-            var wsPivot8 = _pck.Workbook.Worksheets.Add("Pivot-Group Date");
-            var wsPivot9 = _pck.Workbook.Worksheets.Add("Pivot-Group Number");
-
-            var ws = _pck.Workbook.Worksheets.Add("Data");
-            ws.Cells["K1"].Value = "Item";
-            ws.Cells["L1"].Value = "Category";
-            ws.Cells["M1"].Value = "Stock";
-            ws.Cells["N1"].Value = "Price";
-            ws.Cells["O1"].Value = "Date for grouping";
-
-            ws.Cells["K2"].Value = "Crowbar";
-            ws.Cells["L2"].Value = "Hardware";
-            ws.Cells["M2"].Value = 12;
-            ws.Cells["N2"].Value = 85.2;
-            ws.Cells["O2"].Value = new DateTime(2010, 1, 31);
-
-            ws.Cells["K3"].Value = "Crowbar";
-            ws.Cells["L3"].Value = "Hardware";
-            ws.Cells["M3"].Value = 15;
-            ws.Cells["N3"].Value = 12.2;
-            ws.Cells["O3"].Value = new DateTime(2010, 2, 28);
-
-            ws.Cells["K4"].Value = "Hammer";
-            ws.Cells["L4"].Value = "Hardware";
-            ws.Cells["M4"].Value = 550;
-            ws.Cells["N4"].Value = 72.7;
-            ws.Cells["O4"].Value = new DateTime(2010, 3, 31);
-
-            ws.Cells["K5"].Value = "Hammer";
-            ws.Cells["L5"].Value = "Hardware";
-            ws.Cells["M5"].Value = 120;
-            ws.Cells["N5"].Value = 11.3;
-            ws.Cells["O5"].Value = new DateTime(2010, 4, 30);
-
-            ws.Cells["K6"].Value = "Crowbar";
-            ws.Cells["L6"].Value = "Hardware";
-            ws.Cells["M6"].Value = 120;
-            ws.Cells["N6"].Value = 173.2;
-            ws.Cells["O6"].Value = new DateTime(2010, 5, 31);
-
-            ws.Cells["K7"].Value = "Hammer";
-            ws.Cells["L7"].Value = "Hardware";
-            ws.Cells["M7"].Value = 1;
-            ws.Cells["N7"].Value = 4.2;
-            ws.Cells["O7"].Value = new DateTime(2010, 6, 30);
-
-            ws.Cells["K8"].Value = "Saw";
-            ws.Cells["L8"].Value = "Hardware";
-            ws.Cells["M8"].Value = 4;
-            ws.Cells["N8"].Value = 33.12;
-            ws.Cells["O8"].Value = new DateTime(2010, 6, 28);
-
-            ws.Cells["K9"].Value = "Screwdriver";
-            ws.Cells["L9"].Value = "Hardware";
-            ws.Cells["M9"].Value = 1200;
-            ws.Cells["N9"].Value = 45.2;
-            ws.Cells["O9"].Value = new DateTime(2010, 8, 31);
-
-            ws.Cells["K10"].Value = "Apple";
-            ws.Cells["L10"].Value = "Groceries";
-            ws.Cells["M10"].Value = 807;
-            ws.Cells["N10"].Value = 1.2;
-            ws.Cells["O10"].Value = new DateTime(2010, 9, 30);
-
-            ws.Cells["K11"].Value = "Butter";
-            ws.Cells["L11"].Value = "Groceries";
-            ws.Cells["M11"].Value = 52;
-            ws.Cells["N11"].Value = 7.2;
-            ws.Cells["O11"].Value = new DateTime(2010, 10, 31);
-            ws.Cells["O2:O11"].Style.Numberformat.Format = "yyyy-MM-dd";
-
-            var pt = wsPivot1.PivotTables.Add(wsPivot1.Cells["A1"], ws.Cells["K1:N11"], "Pivottable1");
-            pt.GrandTotalCaption = "Total amount";
-            pt.RowFields.Add(pt.Fields[1]);
-            pt.RowFields.Add(pt.Fields[0]);
-            pt.DataFields.Add(pt.Fields[3]);
-            pt.DataFields.Add(pt.Fields[2]);
-            pt.DataFields[0].Function = DataFieldFunctions.Product;
-            pt.DataOnRows = false;
-
-            pt = wsPivot2.PivotTables.Add(wsPivot2.Cells["A1"], ws.Cells["K1:N11"], "Pivottable2");
-            pt.RowFields.Add(pt.Fields[1]);
-            pt.RowFields.Add(pt.Fields[0]);
-            pt.DataFields.Add(pt.Fields[3]);
-            pt.DataFields.Add(pt.Fields[2]);
-            pt.DataFields[0].Function = DataFieldFunctions.Average;
-            pt.DataOnRows = true;
-
-            pt = wsPivot3.PivotTables.Add(wsPivot3.Cells["A1"], ws.Cells["K1:N11"], "Pivottable3");
-            pt.ColumnFields.Add(pt.Fields[1]);
-            pt.ColumnFields.Add(pt.Fields[0]);
-            pt.DataFields.Add(pt.Fields[3]);
-            pt.DataFields.Add(pt.Fields[2]);
-            pt.DataOnRows = false;
-
-            pt = wsPivot4.PivotTables.Add(wsPivot4.Cells["A1"], ws.Cells["K1:N11"], "Pivottable4");
-            pt.ColumnFields.Add(pt.Fields[1]);
-            pt.ColumnFields.Add(pt.Fields[0]);
-            pt.DataFields.Add(pt.Fields[3]);
-            pt.DataFields.Add(pt.Fields[2]);
-            pt.DataOnRows = true;
-
-            pt = wsPivot5.PivotTables.Add(wsPivot5.Cells["A1"], ws.Cells["K1:N11"], "Pivottable5");
-            pt.ColumnFields.Add(pt.Fields[1]);
-            pt.RowFields.Add(pt.Fields[0]);
-            pt.DataFields.Add(pt.Fields[3]);
-            pt.DataFields.Add(pt.Fields[2]);
-            pt.DataOnRows = false;
-
-            pt = wsPivot6.PivotTables.Add(wsPivot6.Cells["A1"], ws.Cells["K1:N11"], "Pivottable6");
-            pt.ColumnFields.Add(pt.Fields[1]);
-            pt.RowFields.Add(pt.Fields[0]);
-            pt.DataFields.Add(pt.Fields[3]);
-            pt.DataFields.Add(pt.Fields[2]);
-            pt.DataOnRows = true;
-            wsPivot6.Drawings.AddChart("Pivotchart6",OfficeOpenXml.Drawing.Chart.eChartType.BarStacked3D, pt);
-
-            pt = wsPivot7.PivotTables.Add(wsPivot7.Cells["A3"], ws.Cells["K1:N11"], "Pivottable7");
-            pt.PageFields.Add(pt.Fields[1]);
-            pt.RowFields.Add(pt.Fields[0]);
-            pt.DataFields.Add(pt.Fields[3]);
-            pt.DataFields.Add(pt.Fields[2]);
-            pt.DataOnRows = false;
-            
-            pt.Fields[0].SubTotalFunctions = eSubTotalFunctions.Sum | eSubTotalFunctions.Max;
-            Assert.AreEqual(pt.Fields[0].SubTotalFunctions, eSubTotalFunctions.Sum | eSubTotalFunctions.Max);
-
-            pt.Fields[0].SubTotalFunctions = eSubTotalFunctions.Sum | eSubTotalFunctions.Product | eSubTotalFunctions.StdDevP;
-            Assert.AreEqual(pt.Fields[0].SubTotalFunctions, eSubTotalFunctions.Sum | eSubTotalFunctions.Product | eSubTotalFunctions.StdDevP);
-
-            pt.Fields[0].SubTotalFunctions = eSubTotalFunctions.None;
-            Assert.AreEqual(pt.Fields[0].SubTotalFunctions, eSubTotalFunctions.None);
-
-            pt.Fields[0].SubTotalFunctions = eSubTotalFunctions.Default;
-            Assert.AreEqual(pt.Fields[0].SubTotalFunctions, eSubTotalFunctions.Default);
-
-            pt.Fields[0].Sort = eSortType.Descending;
-            pt.TableStyle = OfficeOpenXml.Table.TableStyles.Medium14;
-
-            pt = wsPivot8.PivotTables.Add(wsPivot8.Cells["A3"], ws.Cells["K1:O11"], "Pivottable8");
-            pt.RowFields.Add(pt.Fields[1]);
-            pt.RowFields.Add(pt.Fields[4]);
-            pt.Fields[4].AddDateGrouping(eDateGroupBy.Years | eDateGroupBy.Months | eDateGroupBy.Days | eDateGroupBy.Quarters, new DateTime(2010, 01, 31), new DateTime(2010, 11, 30));
-            pt.RowHeaderCaption = "År";
-            pt.Fields[4].Name = "Dag";
-            pt.Fields[5].Name = "Månad";
-            pt.Fields[6].Name = "Kvartal";
-            pt.GrandTotalCaption = "Totalt";
-           
-            pt.DataFields.Add(pt.Fields[3]);
-            pt.DataFields.Add(pt.Fields[2]);
-            pt.DataOnRows = true;
-
-            pt = wsPivot9.PivotTables.Add(wsPivot9.Cells["A3"], ws.Cells["K1:N11"], "Pivottable9");
-            pt.PageFields.Add(pt.Fields[1]);
-            pt.RowFields.Add(pt.Fields[3]);            
-            pt.RowFields[0].AddNumericGrouping(-3.3, 5.5, 4.0);
-            pt.DataFields.Add(pt.Fields[2]);
-            pt.DataOnRows = false;
-            pt.TableStyle = OfficeOpenXml.Table.TableStyles.Medium14;
-
-            pt = wsPivot8.PivotTables.Add(wsPivot8.Cells["H3"], ws.Cells["K1:O11"], "Pivottable10");
-            pt.RowFields.Add(pt.Fields[1]);
-            pt.RowFields.Add(pt.Fields[4]);
-            pt.Fields[4].AddDateGrouping(7, new DateTime(2010, 01, 31), new DateTime(2010, 11, 30));
-            pt.RowHeaderCaption = "Veckor";
-            pt.GrandTotalCaption = "Totalt";
-
-            pt = wsPivot8.PivotTables.Add(wsPivot8.Cells["A60"], ws.Cells["K1:O11"], "Pivottable11");
-            pt.RowFields.Add(pt.Fields["Category"]);
-            pt.RowFields.Add(pt.Fields["Item"]);
-            pt.RowFields.Add(pt.Fields["Date for grouping"]);
-
-            pt.DataFields.Add(pt.Fields[3]);
-            pt.DataFields.Add(pt.Fields[2]);
-            pt.DataOnRows = true;
-        }
-        [Ignore]
-        [TestMethod]
-        public void ReadPivotTable()
-        {
-            ExcelPackage pck = new ExcelPackage(new FileInfo(@"c:\temp\pivot\pivotforread.xlsx"));
-
-            var pivot1 = pck.Workbook.Worksheets[2].PivotTables[0];
-
-            Assert.AreEqual(pivot1.Fields.Count, 24);
-            Assert.AreEqual(pivot1.RowFields.Count, 3);
-            Assert.AreEqual(pivot1.DataFields.Count, 7);
-            Assert.AreEqual(pivot1.ColumnFields.Count, 0);
-
-            Assert.AreEqual(pivot1.DataFields[1].Name, "Sum of n3");
-            Assert.AreEqual(pivot1.Fields[2].Sort, eSortType.Ascending);
-
-            Assert.AreEqual(pivot1.DataOnRows, false);
-
-            var pivot2 = pck.Workbook.Worksheets[2].PivotTables[0];
-            var pivot3 = pck.Workbook.Worksheets[3].PivotTables[0];
-
-            var pivot4 = pck.Workbook.Worksheets[4].PivotTables[0];
-            var pivot5 = pck.Workbook.Worksheets[5].PivotTables[0];
-            pivot5.CacheDefinition.SourceRange = pck.Workbook.Worksheets[1].Cells["Q1:X300"];
-            
-            var pivot6 = pck.Workbook.Worksheets[6].PivotTables[0];
-            
-            pck.Workbook.Worksheets[6].Drawings.AddChart("chart1", OfficeOpenXml.Drawing.Chart.eChartType.ColumnStacked3D, pivot6);
-
-            pck.SaveAs(new FileInfo(@"c:\temp\pivot\pivotforread_new.xlsx"));
-        }
-        [Ignore]
-        [TestMethod]
-        public void CreatePivotMultData()
-        {
-            FileInfo fi = new FileInfo(@"c:\temp\test.xlsx");
-            ExcelPackage pck = new ExcelPackage(fi);
-
-            var ws = pck.Workbook.Worksheets.Add("Data");
-            var pv = pck.Workbook.Worksheets.Add("Pivot");
-
-            ws.Cells["A1"].Value = "Data1";
-            ws.Cells["B1"].Value = "Data2";
-
-            ws.Cells["A2"].Value = "1";
-            ws.Cells["B2"].Value = "2";
-
-            ws.Cells["A3"].Value = "3";
-            ws.Cells["B3"].Value = "4";
-
-            ws.Select("A1:B3");
-
-            var pt = pv.PivotTables.Add(pv.SelectedRange, ws.SelectedRange, "Pivot");
-
-            pt.RowFields.Add(pt.Fields["Data2"]);
-
-            var df=pt.DataFields.Add(pt.Fields["Data1"]);
-            df.Function = DataFieldFunctions.Count;
-
-            df=pt.DataFields.Add(pt.Fields["Data1"]);
-            df.Function = DataFieldFunctions.Sum;
-
-            df = pt.DataFields.Add(pt.Fields["Data1"]);
-            df.Function = DataFieldFunctions.StdDev;
-            df.Name = "DatA1_2";
-
-            pck.Save();
-        }
-        //[Ignore]
-        //[TestMethod]
-        public void SetBackground()
-        {
-            var ws = _pck.Workbook.Worksheets.Add("backimg");
-
-            ws.BackgroundImage.Image = Properties.Resources.Test1;
-            ws = _pck.Workbook.Worksheets.Add("backimg2");
-            ws.BackgroundImage.SetFromFile(new FileInfo(@"C:\Program Files (x86)\Microsoft Office\CLIPART\PUB60COR\WHIRL1.WMF"));
-        }
-        //[Ignore]
-        //[TestMethod]
-        public void SetHeaderFooterImage()
-        {
-            var ws = _pck.Workbook.Worksheets.Add("HeaderImage");
-            ws.HeaderFooter.OddHeader.CenteredText = "Before ";
-            var img=ws.HeaderFooter.OddHeader.InsertPicture(Properties.Resources.Test1, PictureAlignment.Centered);
-            img.Title = "Renamed Image";
-            img.GrayScale = true;
-            img.BiLevel = true;
-            img.Gain = .5;
-            img.Gamma = .35;
-
-            Assert.AreEqual(img.Width, 426);
-            img.Width /= 4;
-            Assert.AreEqual(img.Height, 49.5);
-            img.Height /= 4;
-            Assert.AreEqual(img.Left, 0);
-            Assert.AreEqual(img.Top, 0);
-            ws.HeaderFooter.OddHeader.CenteredText += " After";
-
-
-            img = ws.HeaderFooter.EvenFooter.InsertPicture(new FileInfo(@"C:\Program Files (x86)\Microsoft Office\CLIPART\PUB60COR\WHIRL1.WMF"), PictureAlignment.Left);
-            img.Title = "DiskFile";
-
-            img = ws.HeaderFooter.FirstHeader.InsertPicture(new FileInfo(@"C:\Program Files (x86)\Microsoft Office\CLIPART\PUB60COR\WING1.WMF"), PictureAlignment.Right);
-            img.Title = "DiskFile2";
-            ws.Cells["A1:A400"].Value = 1;
-
-            _pck.Workbook.Worksheets.Copy(ws.Name, "Copied HeaderImage");
-        }
-        //[Ignore]
-        //[TestMethod]
-        public void NamedStyles()
-        {
-            var wsSheet = _pck.Workbook.Worksheets.Add("NamedStyles");
-
-            var firstNamedStyle =
-				_pck.Workbook.Styles.CreateNamedStyle("templateFirst");
-				
-            var s=firstNamedStyle.Style;
-
-            s.Fill.PatternType = ExcelFillStyle.Solid;
-            s.Fill.BackgroundColor.SetColor(Color.LightGreen);
-            s.HorizontalAlignment = ExcelHorizontalAlignment.CenterContinuous;
-            s.VerticalAlignment = ExcelVerticalAlignment.Center;
-
-            var secondNamedStyle = _pck.Workbook.Styles.CreateNamedStyle("first", firstNamedStyle.Style).Style;
-            secondNamedStyle.Font.Bold = true;
-            secondNamedStyle.Font.SetFromFont(new Font("Arial Black", 8));
-            secondNamedStyle.Border.Bottom.Style = ExcelBorderStyle.Medium;
-            secondNamedStyle.Border.Left.Style = ExcelBorderStyle.Medium;
-
-            wsSheet.Cells["B2"].Value = "Text Center";
-            wsSheet.Cells["B2"].StyleName = "first";
-            _pck.Workbook.Styles.NamedStyles[0].Style.Font.Name = "Arial";
-
-            var rowStyle = _pck.Workbook.Styles.CreateNamedStyle("RowStyle", firstNamedStyle.Style).Style;
-            rowStyle.Fill.BackgroundColor.SetColor(Color.Pink);
-            wsSheet.Cells.StyleName = "templateFirst";
-            wsSheet.Cells["C5:H15"].Style.Fill.PatternType = ExcelFillStyle.Solid;
-            wsSheet.Cells["C5:H15"].Style.Fill.BackgroundColor.SetColor(Color.OrangeRed);
-
-           wsSheet.Cells["30:35"].StyleName = "RowStyle";
-           var colStyle = _pck.Workbook.Styles.CreateNamedStyle("columnStyle", firstNamedStyle.Style).Style;
-           colStyle.Fill.BackgroundColor.SetColor(Color.CadetBlue);
-
-           wsSheet.Cells["D:E"].StyleName = "ColumnStyle";
-        }
-        //[Ignore]
-        //[TestMethod]
-        public void StyleFill()
-        {
-            var ws = _pck.Workbook.Worksheets.Add("Fills");
-            ws.Cells["A1:C3"].Style.Fill.Gradient.Type = ExcelFillGradientType.Linear;
-            ws.Cells["A1:C3"].Style.Fill.Gradient.Color1.SetColor(Color.Red);
-            ws.Cells["A1:C3"].Style.Fill.Gradient.Color2.SetColor(Color.Blue);
-
-            ws.Cells["A1"].Style.Fill.PatternType = ExcelFillStyle.MediumGray;
-            ws.Cells["A1"].Style.Fill.BackgroundColor.SetColor(Color.ForestGreen);
-            var r=ws.Cells["A2:A3"];
-            r.Style.Fill.Gradient.Type = ExcelFillGradientType.Path;
-            r.Style.Fill.Gradient.Left = 0.7;
-            r.Style.Fill.Gradient.Right = 0.7;
-            r.Style.Fill.Gradient.Top = 0.7;
-            r.Style.Fill.Gradient.Bottom = 0.7;
-            
-            ws.Cells[4,1,4,360].Style.Fill.Gradient.Type = ExcelFillGradientType.Path;
-
-            for (double col = 1; col < 360; col++)
-            {                
-                r = ws.Cells[4, Convert.ToInt32(col)];
-                r.Style.Fill.Gradient.Degree = col;
-                r.Style.Fill.Gradient.Left = col / 360;
-                r.Style.Fill.Gradient.Right = col / 360;
-                r.Style.Fill.Gradient.Top = col / 360;
-                r.Style.Fill.Gradient.Bottom = col / 360;
-            }
-            r = ws.Cells["A5"];
-            r.Style.Fill.Gradient.Left = .50;
-
-            ws = _pck.Workbook.Worksheets.Add("FullFills");
-            ws.Cells.Style.Fill.Gradient.Left = 0.25;
-            ws.Cells["A1"].Value = "test";
-            ws.Cells["A1"].RichText.Add("Test rt");
-            ws.Cells.AutoFilter=true;
-            Assert.AreNotEqual(ws.Cells["A1:D5"].Value, null);
-        }
-        [Ignore]
-        [TestMethod]
-        public void BuildInStyles()
-        {
-            var pck = new ExcelPackage();
-            var ws=pck.Workbook.Worksheets.Add("Default");
-            ws.Cells.Style.Font.Name = "Arial";
-            ws.Cells.Style.Font.Size = 15;
-            ws.Cells.Style.Border.Bottom.Style = ExcelBorderStyle.MediumDashed;
-            var n=pck.Workbook.Styles.NamedStyles[0];
-            n.Style.Numberformat.Format = "yyyy";
-            n.Style.Font.Name = "Arial";
-            n.Style.Font.Size=15;
-            n.Style.Border.Bottom.Style = ExcelBorderStyle.Dotted;
-            n.Style.Border.Bottom.Color.SetColor(Color.Red);
-            n.Style.Fill.PatternType=ExcelFillStyle.Solid;
-            n.Style.Fill.BackgroundColor.SetColor(Color.Blue);
-            n.Style.Border.Bottom.Color.SetColor(Color.Red);
-            n.Style.HorizontalAlignment = ExcelHorizontalAlignment.Center;
-            n.Style.VerticalAlignment = ExcelVerticalAlignment.Center;
-            n.Style.TextRotation = 90;
-            ws.Cells["a1:c3"].StyleName="Normal";
-            //  n.CustomBuildin = true;
-            pck.SaveAs(new FileInfo(@"c:\temp\style.xlsx"));
-        }
-        //[Ignore]
-        //[TestMethod]
-        public void AutoFitColumns()
-        {
-           var ws=_pck.Workbook.Worksheets.Add("Autofit");
-           ws.Cells["A1:H1"].Value = "Auto fit column that is veeery long...";
-           ws.Cells["B1"].Style.TextRotation = 30;
-           ws.Cells["C1"].Style.TextRotation = 45;
-           ws.Cells["D1"].Style.TextRotation = 75;
-           ws.Cells["E1"].Style.TextRotation = 90;
-           ws.Cells["F1"].Style.TextRotation = 120;
-           ws.Cells["G1"].Style.TextRotation = 135;
-           ws.Cells["H1"].Style.TextRotation = 180;
-           ws.Cells["A1:H1"].AutoFitColumns(0);
-        }
-        [TestMethod,Ignore]
-        public void Moveissue()
-        {
-            _pck = new ExcelPackage(new FileInfo(@"C:\temp\bug\FormulaIssue\PreDelete.xlsx"));
-            _pck.Workbook.Worksheets[1].DeleteRow(2,4);
-            _pck.SaveAs(new FileInfo(@"c:\temp\move.xlsx"));
-        }
-        [TestMethod,Ignore]
-        public void DelCol()
-        {
-            _pck = new ExcelPackage(new FileInfo(@"C:\temp\bug\FormulaIssue\PreDeleteCol.xlsx"));
-            _pck.Workbook.Worksheets[1].DeleteColumn(5, 1);
-            _pck.SaveAs(new FileInfo(@"c:\temp\move.xlsx"));
-        }
-        [TestMethod,Ignore]
-        public void InsCol()
-        {
-            _pck = new ExcelPackage(new FileInfo(@"C:\temp\bug\FormulaIssue\PreDeleteCol.xlsx"));
-            _pck.Workbook.Worksheets[1].InsertColumn(4, 5);
-            _pck.SaveAs(new FileInfo(@"c:\temp\move.xlsx"));
-        }
-        [Ignore]
-        [TestMethod]
-        public void FileLockedProblem()
-        {
-            using (ExcelPackage pck = new ExcelPackage(new FileInfo(@"c:\temp\url.xlsx")))
-            {
-                pck.Workbook.Worksheets[1].DeleteRow(1, 1);
-                pck.Save();
-                pck.Dispose();
-            }
-        }
-        //[Ignore]
-        //[TestMethod]
-        public void CopyOverwrite()
-        {
-            var ws = _pck.Workbook.Worksheets.Add("CopyOverwrite");
-
-            for(int col=1;col<15;col++)
-            {
-                for (int row = 1; row < 30; row++)
-                {
-                    ws.SetValue(row, col, "cell " + ExcelAddressBase.GetAddress(row, col));
-                }
-            }
-            ws.Cells["A1:P30"].Copy(ws.Cells["B1"]);
-        }
-        [Ignore]
-        [TestMethod]
-        public void RunSample0()
-        {
-            FileInfo newFile = new FileInfo( @"c:\temp\bug\sample0.xlsx" );
-            using ( ExcelPackage package = new ExcelPackage( newFile ) )
-            {
-                ExcelWorksheet worksheet = package.Workbook.Worksheets[1];
-                worksheet.InsertColumn( 1, 1 );
-
-                ExcelColumn entireColumn = worksheet.Column( 1 );
-
-                var last = worksheet.Column(6);
-                last.Style.Fill.PatternType = ExcelFillStyle.Solid;
-                last.Style.Fill.BackgroundColor.SetColor(Color.Blue);
-                last.ColumnMax = 7;
-                worksheet.InsertColumn(7, 1);
-
-                //save our new workbook and we are done!
-                package.Save();
-            }
-        }
-        [Ignore]
-        [TestMethod]
-        public void Deletews()
-        {
-            FileInfo newFile = new FileInfo(@"c:\temp\bug\worksheet error.xlsx");
-            using (ExcelPackage package = new ExcelPackage(newFile))
-            {
-                var ws1 = package.Workbook.Worksheets.Add("sheet1");
-                var ws2 = package.Workbook.Worksheets.Add("sheet2");
-                var ws3 = package.Workbook.Worksheets.Add("sheet3");
-
-                package.Workbook.Worksheets.MoveToStart(ws3.Name);
-                //save our new workbook and we are done!
-                package.Save();
-            }
-            using (ExcelPackage package = new ExcelPackage(newFile))
-            {
-                package.Workbook.Worksheets.Delete(1);
-                var ws3 = package.Workbook.Worksheets.Add("sheet3");
-                package.SaveAs(new FileInfo(@"c:\temp\bug\worksheet error_save.xlsx"));
-            }
-        }
-
-        [TestMethod,Ignore]
-        public void Issue15207()
-        {
-            using (ExcelPackage ep = new ExcelPackage(new FileInfo(@"c:\temp\bug\worksheet error.xlsx")))
-            {
-                ExcelWorkbook wb = ep.Workbook;
-
-                if (wb != null)
-                {
-                    ExcelWorksheet ws = null;
-
-                    ws = wb.Worksheets[1];
-
-                    if (ws != null)
-                    {
-                        //do something with the worksheet
-                        ws.Dispose();
-                    }
-
-                    wb.Dispose();
-
-                } //if wb != null
-
-                wb = null;
-
-                //do some other things
-
-                //running through this next line now throws the null reference exception
-                //so the inbuilt dispose method doesn't work properly.
-            } //using (ExcelPackage ep = new ExcelPackage(new FileInfo(some_file))
-        }
-        #region Date1904 Test Cases
-        [TestMethod]
-        public void TestDate1904WithoutSetting()
-        {
-            string file = "test1904.xlsx";
-            DateTime dateTest1 = new DateTime(2008, 2, 29);
-            DateTime dateTest2 = new DateTime(1950, 11, 30);
-
-            if (File.Exists(file))
-                File.Delete(file);
-
-            ExcelPackage pack = new ExcelPackage(new FileInfo(file));
-            ExcelWorksheet w = pack.Workbook.Worksheets.Add("test");
-            w.Cells[1, 1, 2, 1].Style.Numberformat.Format = ExcelNumberFormat.GetFromBuildInFromID(14);
-            w.Cells[1, 1].Value = dateTest1;
-            w.Cells[2, 1].Value = dateTest2;
-            pack.Save();
-
-
-            ExcelPackage pack2 = new ExcelPackage(new FileInfo(file));
-            ExcelWorksheet w2 = pack2.Workbook.Worksheets["test"];
-            
-            Assert.AreEqual(dateTest1, w2.Cells[1, 1].Value);
-            Assert.AreEqual(dateTest2, w2.Cells[2, 1].Value);
-        }
-        
-        [TestMethod]
-        public void TestDate1904WithSetting()
-        {
-            string file = "test1904.xlsx";
-            DateTime dateTest1 = new DateTime(2008, 2, 29);
-            DateTime dateTest2 = new DateTime(1950, 11, 30);
-
-            if (File.Exists(file))
-                File.Delete(file);
-
-            ExcelPackage pack = new ExcelPackage(new FileInfo(file));
-            pack.Workbook.Date1904 = true;
-
-            ExcelWorksheet w = pack.Workbook.Worksheets.Add("test");
-            w.Cells[1, 1, 2, 1].Style.Numberformat.Format = ExcelNumberFormat.GetFromBuildInFromID(14);
-            w.Cells[1, 1].Value = dateTest1;
-            w.Cells[2, 1].Value = dateTest2;
-            pack.Save();
-
-
-            ExcelPackage pack2 = new ExcelPackage(new FileInfo(file));
-            ExcelWorksheet w2 = pack2.Workbook.Worksheets["test"];
-
-            Assert.AreEqual(dateTest1,w2.Cells[1, 1].Value);
-            Assert.AreEqual(dateTest2, w2.Cells[2, 1].Value);
-        }
-
-        [TestMethod]
-        public void TestDate1904SetAndRemoveSetting()
-        {
-            string file = "test1904.xlsx";
-            DateTime dateTest1 = new DateTime(2008, 2, 29);
-            DateTime dateTest2 = new DateTime(1950, 11, 30);
-
-            if (File.Exists(file))
-                File.Delete(file);
-
-            ExcelPackage pack = new ExcelPackage(new FileInfo(file));
-            pack.Workbook.Date1904 = true;
-
-            ExcelWorksheet w = pack.Workbook.Worksheets.Add("test");
-            w.Cells[1, 1, 2, 1].Style.Numberformat.Format = ExcelNumberFormat.GetFromBuildInFromID(14);
-            w.Cells[1, 1].Value = dateTest1;
-            w.Cells[2, 1].Value = dateTest2;
-            pack.Save();
-
-
-            ExcelPackage pack2 = new ExcelPackage(new FileInfo(file));
-            pack2.Workbook.Date1904 = false;
-            pack2.Save();
-
-
-            ExcelPackage pack3 = new ExcelPackage(new FileInfo(file));
-            ExcelWorksheet w3 = pack3.Workbook.Worksheets["test"];
-
-            Assert.AreEqual(dateTest1.AddDays(365.5 * -4) ,w3.Cells[1, 1].Value);
-            Assert.AreEqual(dateTest2.AddDays(365.5 * -4), w3.Cells[2, 1].Value);
-        }
-
-        [TestMethod]
-        public void TestDate1904SetAndSetSetting()
-        {
-            string file = "test1904.xlsx";
-            DateTime dateTest1 = new DateTime(2008, 2, 29);
-            DateTime dateTest2 = new DateTime(1950, 11, 30);
-
-            if (File.Exists(file))
-                File.Delete(file);
-
-            ExcelPackage pack = new ExcelPackage(new FileInfo(file));
-            pack.Workbook.Date1904 = true;
-
-            ExcelWorksheet w = pack.Workbook.Worksheets.Add("test");
-            w.Cells[1, 1, 2, 1].Style.Numberformat.Format = ExcelNumberFormat.GetFromBuildInFromID(14);
-            w.Cells[1, 1].Value = dateTest1;
-            w.Cells[2, 1].Value = dateTest2;
-            pack.Save();
-
-
-            ExcelPackage pack2 = new ExcelPackage(new FileInfo(file));
-            pack2.Workbook.Date1904 = true;  // Only the cells must be updated when this change, if set the same nothing must change
-            pack2.Save();
-
-
-            ExcelPackage pack3 = new ExcelPackage(new FileInfo(file));
-            ExcelWorksheet w3 = pack3.Workbook.Worksheets["test"];
-
-            Assert.AreEqual(dateTest1, w3.Cells[1, 1].Value);
-            Assert.AreEqual(dateTest2,w3.Cells[2, 1].Value);
-        }
-        [TestMethod,Ignore]
-        public void SaveToStream()
-        {
-            var stream = new MemoryStream(File.ReadAllBytes(@"c:\temp\book1.xlsx"));
-            var excelPackage = new ExcelPackage(stream);
-            excelPackage.Workbook.Worksheets.Add("test");
-            excelPackage.Save();
-            var s=stream.ToArray();
-        }
-        [TestMethod,Ignore]
-        public void ColumnsTest()
-        {
-            var excelPackage = new ExcelPackage();
-            var ws=excelPackage.Workbook.Worksheets.Add("ColumnTest");
-
-
-            for (var c = 4; c <= 20; c += 4)
-            {
-                var col = ws.Column(c);
-                col.ColumnMax = c + 3;
-            }
-
-            ws.Column(3).Hidden = true;
-            ws.Column(6).Hidden = true;
-            ws.Column(9).Hidden = true;
-            ws.Column(15).Hidden = true;
-            ws.Cells["a1:Z1"].Value = "Test";
-            ws.Cells["a1:FF33"].AutoFitColumns(0);
-            ws.Column(26).ColumnMax=ExcelPackage.MaxColumns;
-            excelPackage.SaveAs(new FileInfo(@"c:\temp\autofit.xlsx"));
-        }
-        
-        #endregion
-    }
-}
+﻿using System;
+using System.Collections.Generic;
+using System.Linq;
+using Microsoft.VisualStudio.TestTools.UnitTesting;
+using OfficeOpenXml;
+using System.IO;
+using OfficeOpenXml.Drawing;
+using System.Drawing;
+using OfficeOpenXml.Drawing.Vml;
+using OfficeOpenXml.FormulaParsing.Excel.Functions.Math;
+using OfficeOpenXml.Style;
+using System.Data;
+using OfficeOpenXml.Table.PivotTable;
+using System.Reflection;
+
+namespace EPPlusTest
+{
+    [TestClass]
+    public class WorkSheetTest : TestBase
+    {
+        [TestMethod]
+        public void RunWorksheetTests()
+        {
+            InitBase();
+
+            InsertDeleteTestRows();
+            InsertDeleteTestColumns();
+            LoadData();
+            StyleFill();
+            Performance();
+            RichTextCells();
+            TestComments();
+            Hyperlink();
+            PictureURL();
+            CopyOverwrite();
+            HideTest();
+            VeryHideTest();
+            PrinterSettings();
+            Address();
+            Merge();
+            Encoding();
+            LoadText();
+            LoadDataReader();
+            LoadDataTable();
+            LoadFromCollectionTest();
+            LoadFromEmptyCollectionTest();
+            LoadArray();
+            WorksheetCopy();
+            DefaultColWidth();
+            CopyTable();
+            AutoFitColumns();
+            CopyRange();
+            CopyMergedRange();
+            ValueError();
+            FormulaOverwrite();
+            FormulaError();
+            StyleNameTest();
+            NamedStyles();
+            TableTest();
+            DefinedName();
+            CreatePivotTable();
+            SetBackground();
+            SetHeaderFooterImage();
+
+            SaveWorksheet("Worksheet.xlsx");
+
+            ReadWorkSheet();
+            ReadStreamSaveAsStream();
+        }
+        //[Ignore]
+        //[TestMethod]
+        public void ReadWorkSheet()
+        {
+            FileStream instream = new FileStream(_worksheetPath + @"Worksheet.xlsx", FileMode.Open, FileAccess.ReadWrite);
+            using (ExcelPackage pck = new ExcelPackage(instream))
+            {
+                var ws = pck.Workbook.Worksheets["Perf"];
+                Assert.AreEqual(ws.Cells["H6"].Formula, "B5+B6");
+
+                ws = pck.Workbook.Worksheets["Comment"];
+                var comment = ws.Cells["B2"].Comment;
+
+                Assert.AreNotEqual(comment, null);
+                Assert.AreEqual(comment.Author, "Jan Källman");
+                ws = pck.Workbook.Worksheets["Hidden"];
+                Assert.AreEqual<eWorkSheetHidden>(ws.Hidden, eWorkSheetHidden.Hidden);
+
+                ws = pck.Workbook.Worksheets["VeryHidden"];
+                Assert.AreEqual<eWorkSheetHidden>(ws.Hidden, eWorkSheetHidden.VeryHidden);
+
+                ws = pck.Workbook.Worksheets["RichText"];
+                Assert.AreEqual("Room 02 & 03", ws.Cells["G1"].RichText.Text);
+
+                ws = pck.Workbook.Worksheets["HeaderImage"];
+
+                Assert.AreEqual(ws.HeaderFooter.Pictures.Count, 3);
+
+                ws = pck.Workbook.Worksheets["newsheet"];
+                Assert.AreEqual(ws.Cells["F2"].Style.Font.UnderLine, true);
+                Assert.AreEqual(ws.Cells["F2"].Style.Font.UnderLineType, ExcelUnderLineType.Double);
+                Assert.AreEqual(ws.Cells["F3"].Style.Font.UnderLineType, ExcelUnderLineType.SingleAccounting);
+                Assert.AreEqual(ws.Cells["F5"].Style.Font.UnderLineType, ExcelUnderLineType.None);
+                Assert.AreEqual(ws.Cells["F5"].Style.Font.UnderLine, false);
+            }
+            instream.Close();
+        }
+        [Ignore]
+        [TestMethod]
+        public void ReadStreamWithTemplateWorkSheet()
+        {
+            FileStream instream = new FileStream(_worksheetPath + @"\Worksheet.xlsx", FileMode.Open, FileAccess.Read);
+            MemoryStream stream = new MemoryStream();
+            using (ExcelPackage pck = new ExcelPackage(stream, instream))
+            {
+                var ws = pck.Workbook.Worksheets["Perf"];
+                Assert.AreEqual(ws.Cells["H6"].Formula, "B5+B6");
+
+                ws = pck.Workbook.Worksheets["newsheet"];
+                Assert.AreEqual(ws.GetValue<DateTime>(20, 21), new DateTime(2010, 1, 1));
+
+                ws = pck.Workbook.Worksheets["Loaded DataTable"];
+                Assert.AreEqual(ws.GetValue<string>(2, 1), "Row1");
+                Assert.AreEqual(ws.GetValue<int>(2, 2), 1);
+                Assert.AreEqual(ws.GetValue<bool>(2, 3), true);
+                Assert.AreEqual(ws.GetValue<double>(2, 4), 1.5);
+
+                ws = pck.Workbook.Worksheets["RichText"];
+
+                var r1 = ws.Cells["A1"].RichText[0];
+                Assert.AreEqual(r1.Text, "Test");
+                Assert.AreEqual(r1.Bold, true);
+
+                ws = pck.Workbook.Worksheets["Pic URL"];
+                Assert.AreEqual(((ExcelPicture)ws.Drawings["Pic URI"]).Hyperlink, "http://epplus.codeplex.com");
+
+                Assert.AreEqual(pck.Workbook.Worksheets["Address"].GetValue<string>(40, 1), "\b\t");
+
+                pck.SaveAs(new FileInfo(@"Test\Worksheet2.xlsx"));
+            }
+            instream.Close();
+        }
+        //[Ignore]
+        //[TestMethod]
+        public void ReadStreamSaveAsStream()
+        {
+            if (!File.Exists(_worksheetPath + @"Worksheet.xlsx"))
+            {
+                Assert.Inconclusive("Worksheet.xlsx does not exists");
+            }
+            FileStream instream = new FileStream(_worksheetPath + @"Worksheet.xlsx", FileMode.Open, FileAccess.ReadWrite);
+            MemoryStream stream = new MemoryStream();
+            using (ExcelPackage pck = new ExcelPackage(instream))
+            {
+                var ws = pck.Workbook.Worksheets["Names"];
+                Assert.AreEqual(ws.Names["FullCol"].Start.Row, 1);
+                Assert.AreEqual(ws.Names["FullCol"].End.Row, ExcelPackage.MaxRows);
+                pck.SaveAs(stream);
+            }
+            instream.Close();
+        }
+        //
+        // You can use the following additional attributes as you write your tests:
+        //
+        // Use ClassInitialize to run code before running the first test in the class
+        // Use ClassCleanup to run code after all tests in a class have run
+        //[Ignore]
+        //[TestMethod]
+        public void LoadData()
+        {
+            ExcelWorksheet ws = _pck.Workbook.Worksheets.Add("newsheet");
+            ws.Cells["U19"].Value = new DateTime(2009, 12, 31);
+            ws.Cells["U20"].Value = new DateTime(2010, 1, 1);
+            ws.Cells["U21"].Value = new DateTime(2010, 1, 2);
+            ws.Cells["U22"].Value = new DateTime(2010, 1, 3);
+            ws.Cells["U23"].Value = new DateTime(2010, 1, 4);
+            ws.Cells["U24"].Value = new DateTime(2010, 1, 5);
+            ws.Cells["U19:U24"].Style.Numberformat.Format = "yyyy-mm-dd";
+
+            ws.Cells["V19"].Value = 100;
+            ws.Cells["V20"].Value = 102;
+            ws.Cells["V21"].Value = 101;
+            ws.Cells["V22"].Value = 103;
+            ws.Cells["V23"].Value = 105;
+            ws.Cells["V24"].Value = 104;
+            ws.Cells["v19:v24"].Style.HorizontalAlignment = ExcelHorizontalAlignment.Left;
+            ws.Cells["v19:v24"].Style.Numberformat.Format = @"$#,##0.00_);($#,##0.00)";
+
+            ws.Cells["X19"].Value = 210;
+            ws.Cells["X20"].Value = 212;
+            ws.Cells["X21"].Value = 221;
+            ws.Cells["X22"].Value = 123;
+            ws.Cells["X23"].Value = 135;
+            ws.Cells["X24"].Value = 134;
+
+            // add autofilter
+            ws.Cells["U19:X24"].AutoFilter = true;
+            ExcelPicture pic = ws.Drawings.AddPicture("Pic1", Properties.Resources.Test1);
+            pic.SetPosition(150, 140);
+
+            ws.Cells["A30"].Value = "Text orientation 45";
+            ws.Cells["A30"].Style.TextRotation = 45;
+            ws.Cells["B30"].Value = "Text orientation 90";
+            ws.Cells["B30"].Style.TextRotation = 90;
+            ws.Cells["C30"].Value = "Text orientation 180";
+            ws.Cells["C30"].Style.TextRotation = 180;
+            ws.Cells["D30"].Value = "Text orientation 38";
+            ws.Cells["D30"].Style.TextRotation = 38;
+            ws.Cells["D30"].Style.Font.Bold = true;
+            ws.Cells["D30"].Style.HorizontalAlignment = OfficeOpenXml.Style.ExcelHorizontalAlignment.Right;
+
+            ws.Workbook.Names.Add("TestName", ws.Cells["B30:E30"]);
+            ws.Workbook.Names["TestName"].Style.Font.Color.SetColor(Color.Red);
+
+
+            ws.Workbook.Names["TestName"].Offset(1, 0).Value = "Offset test 1";
+            ws.Workbook.Names["TestName"].Offset(2,-1, 2, 2).Value = "Offset test 2";
+
+            //Test vertical align
+            ws.Cells["E19"].Value = "Subscript";
+            ws.Cells["E19"].Style.Font.VerticalAlign = ExcelVerticalAlignmentFont.Subscript;
+            ws.Cells["E20"].Value = "Subscript";
+            ws.Cells["E20"].Style.Font.VerticalAlign = ExcelVerticalAlignmentFont.Superscript;
+            ws.Cells["E21"].Value = "Superscript";
+            ws.Cells["E21"].Style.Font.VerticalAlign = ExcelVerticalAlignmentFont.Superscript;
+            ws.Cells["E21"].Style.Font.VerticalAlign = ExcelVerticalAlignmentFont.None;
+
+
+            ws.Cells["E22"].Value = "Indent 2";
+            ws.Cells["E22"].Style.Indent = 2;
+            ws.Cells["E23"].Value = "Shrink to fit";
+            ws.Cells["E23"].Style.ShrinkToFit=true;
+
+            ws.Cells["e24"].Value = "ReadingOrder LeftToRight";
+            ws.Cells["e24"].Style.ReadingOrder = ExcelReadingOrder.LeftToRight;
+            ws.Cells["e25"].Value = "ReadingOrder RightToLeft";
+            ws.Cells["e25"].Style.ReadingOrder = ExcelReadingOrder.RightToLeft;
+            ws.Cells["e26"].Value = "ReadingOrder Context";
+            ws.Cells["e26"].Style.ReadingOrder = ExcelReadingOrder.ContextDependent;
+            ws.Cells["e27"].Value = "Default Readingorder";
+
+            //Underline
+
+            ws.Cells["F1:F7"].Value = "Underlined";
+            ws.Cells["F1"].Style.Font.UnderLineType = ExcelUnderLineType.Single;
+            ws.Cells["F2"].Style.Font.UnderLineType = ExcelUnderLineType.Double;
+            ws.Cells["F3"].Style.Font.UnderLineType = ExcelUnderLineType.SingleAccounting;
+            ws.Cells["F4"].Style.Font.UnderLineType = ExcelUnderLineType.DoubleAccounting;
+            ws.Cells["F5"].Style.Font.UnderLineType = ExcelUnderLineType.None;
+            ws.Cells["F6:F7"].Style.Font.UnderLine = true;
+            ws.Cells["F7"].Style.Font.UnderLine = false;
+
+            ws.Cells["E24"].Value = 0;
+            Assert.AreEqual(ws.Cells["E24"].Text,"0");
+            ws.Cells["F7"].Style.Font.UnderLine = false;
+            ws.Names.Add("SheetName", ws.Cells["A1:A2"]);
+            ws.View.FreezePanes(3, 5);
+
+            foreach (ExcelRangeBase cell in ws.Cells["A1"])
+            {
+                Assert.Fail("A1 is not set");
+            }
+
+            foreach (ExcelRangeBase cell in ws.Cells[ws.Dimension.Address])
+            {
+                System.Diagnostics.Debug.WriteLine(cell.Address);
+            }
+            
+            ////Linq test
+            var res = from c in ws.Cells[ws.Dimension.Address] where c.Value !=null &&  c.Value.ToString() == "Offset test 1" select c;
+
+            foreach (ExcelRangeBase cell in res)
+            {
+                System.Diagnostics.Debug.WriteLine(cell.Address);
+            }
+
+            _pck.Workbook.Properties.Author = "Jan Källman";
+            _pck.Workbook.Properties.Category="Category";
+            _pck.Workbook.Properties.Comments = "Comments";
+            _pck.Workbook.Properties.Company="Adventure works";
+            _pck.Workbook.Properties.Keywords = "Keywords";
+            _pck.Workbook.Properties.Title = "Title";
+            _pck.Workbook.Properties.Subject = "Subject";
+            _pck.Workbook.Properties.Status = "Status";
+            _pck.Workbook.Properties.HyperlinkBase = new Uri("http://serversideexcel.com",UriKind.Absolute );
+            _pck.Workbook.Properties.Manager= "Manager";
+
+            _pck.Workbook.Properties.SetCustomPropertyValue("DateTest", new DateTime(2008, 12, 31));
+            TestContext.WriteLine(_pck.Workbook.Properties.GetCustomPropertyValue("DateTest").ToString());
+            _pck.Workbook.Properties.SetCustomPropertyValue("Author", "Jan Källman");
+            _pck.Workbook.Properties.SetCustomPropertyValue("Count", 1);
+            _pck.Workbook.Properties.SetCustomPropertyValue("IsTested", false);
+            _pck.Workbook.Properties.SetCustomPropertyValue("LargeNo", 123456789123);
+            _pck.Workbook.Properties.SetCustomPropertyValue("Author", 3);
+        }
+        const int PERF_ROWS=5000;
+        //[Ignore]
+        //[TestMethod]
+        public void Performance()
+        {
+            ExcelWorksheet ws=_pck.Workbook.Worksheets.Add("Perf");
+            TestContext.WriteLine("StartTime {0}", DateTime.Now);
+
+            Random r = new Random();
+            for (int i = 1; i <= PERF_ROWS; i++)
+            {
+                ws.Cells[i,1].Value=string.Format("Row {0}\n.Test new row\"' öäåü",i);
+                ws.Cells[i,2].Value=i;
+                ws.Cells[i, 2].Style.WrapText = true;
+                ws.Cells[i, 3].Value=DateTime.Now;
+                ws.Cells[i, 4].Value = r.NextDouble()*100000;                
+            }            
+            ws.Cells[1, 2, PERF_ROWS, 2].Style.Numberformat.Format = "#,##0";
+            ws.Cells[1, 3, PERF_ROWS, 3].Style.Numberformat.Format = "yyyy-MM-dd HH:mm:ss";
+            ws.Cells[1, 4, PERF_ROWS, 4].Style.Numberformat.Format = "#,##0.00";
+            ws.Cells[PERF_ROWS + 1, 2].Formula = "SUM(B1:B" + PERF_ROWS.ToString() +")";
+            ws.Column(1).Width = 12;
+            ws.Column(2).Width = 8;
+            ws.Column(3).Width = 20;
+            ws.Column(4).Width = 14;
+            
+            ws.Cells["A1:C1"].Merge = true;
+            ws.Cells["A2:A5"].Merge = true;
+            ws.DeleteRow(1, 1);
+            ws.InsertRow(1, 1);
+            ws.InsertRow(3, 1);
+            
+            ws.DeleteRow(1000, 3, true);
+            ws.DeleteRow(2000, 1, true);
+
+            ws.InsertRow(2001, 4);
+
+            ws.InsertRow(2010, 1, 2010);
+
+            ws.InsertRow(20000, 2);
+
+            ws.DeleteRow(20005, 4, false);
+
+            //Single formula
+            ws.Cells["H3"].Formula = "B2+B3";
+            ws.DeleteRow(2, 1, true);
+
+            //Shared formula
+            ws.Cells["H5:H30"].Formula = "B4+B5";
+            ws.Cells["H5:H30"].Style.Numberformat.Format= "_(\"$\"* # ##0.00_);_(\"$\"* (# ##0.00);_(\"$\"* \"-\"??_);_(@_)";
+            ws.InsertRow(7, 3);
+            ws.InsertRow(2, 1);
+            ws.DeleteRow(30, 3, true);
+
+            ws.DeleteRow(15, 2, true);
+            ws.Cells["a1:B100"].Style.Locked = false;
+            ws.Cells["a1:B12"].Style.Hidden = true;
+            TestContext.WriteLine("EndTime {0}", DateTime.Now);
+        }
+        //[Ignore]
+        //[TestMethod]
+        public void InsertDeleteTestRows()
+        {
+            ExcelWorksheet ws = _pck.Workbook.Worksheets.Add("InsertDelete");
+            //ws.Cells.Value = 0;
+            ws.Cells["A1:C5"].Value = 1;
+            Assert.AreEqual(((object[,])ws.Cells["A1:C5"].Value)[1, 1], 1);
+            ws.Cells["A1:B3"].Merge = true;
+            ws.Cells["D3"].Formula = "A2+C5";
+            ws.InsertRow(2, 1);
+
+            ws.Cells["A10:C15"].Value = 1;
+            ws.Cells["A11:B13"].Merge = true;
+            ws.DeleteRow(12, 1,true);
+
+            ws.Cells["a1:B100"].Style.Locked = false;
+            ws.Cells["a1:B12"].Style.Hidden = true;
+            ws.Protection.IsProtected=true;
+            ws.Protection.SetPassword("Password");
+
+
+            var range = ws.Cells["B2:D100"];
+
+            ws.PrinterSettings.PrintArea=null;
+            ws.PrinterSettings.PrintArea=ws.Cells["B2:D99"];
+            ws.PrinterSettings.PrintArea = null;
+            ws.Row(15).PageBreak = true;
+            ws.Column(3).PageBreak = true;
+            ws.View.ShowHeaders = false;
+            ws.View.PageBreakView = true;
+
+            ws.Row(200).Height = 50;
+            ws.Workbook.CalcMode = ExcelCalcMode.Automatic;
+
+            Assert.AreEqual(range.Start.Column, 2);
+            Assert.AreEqual(range.Start.Row, 2);
+            Assert.AreEqual(range.Start.Address, "B2");
+
+            Assert.AreEqual(range.End.Column, 4);
+            Assert.AreEqual(range.End.Row, 100);
+            Assert.AreEqual(range.End.Address, "D100");
+
+            ExcelAddress addr = new ExcelAddress("B1:D3");
+
+            Assert.AreEqual(addr.Start.Column, 2);
+            Assert.AreEqual(addr.Start.Row, 1);
+            Assert.AreEqual(addr.End.Column, 4);
+            Assert.AreEqual(addr.End.Row, 3);
+        }
+        //[Ignore]
+        //[TestMethod]
+        public void InsertDeleteTestColumns()
+        {
+            ExcelWorksheet ws = _pck.Workbook.Worksheets.Add("InsertDeleteColumns");
+            //ws.Cells.Value = 0;
+            ws.Cells["A1:C5"].Value = 1;
+            Assert.AreEqual(((object[,])ws.Cells["A1:C5"].Value)[1, 1], 1);
+            ws.Cells["A1:B3"].Merge = true;
+            ws.Cells["D3"].Formula = "A2+C5";
+            ws.InsertColumn(1, 1);
+
+            ws.Cells["K10:M15"].Value = 1;
+            ws.Cells["K11:L13"].Merge = true;
+            ws.DeleteColumn(12, 1);
+
+            ws.Cells["X1:Y100"].Style.Locked = false;
+            ws.Cells["C1:Y12"].Style.Hidden = true;
+            ws.Protection.IsProtected = true;
+            ws.Protection.SetPassword("Password");
+
+
+            var range = ws.Cells["X2:Z100"];
+
+            ws.PrinterSettings.PrintArea = null;
+            ws.PrinterSettings.PrintArea = ws.Cells["X2:Z99"];
+            ws.PrinterSettings.PrintArea = null;
+            ws.Row(15).PageBreak = true;
+            ws.Column(3).PageBreak = true;
+            ws.View.ShowHeaders = false;
+            ws.View.PageBreakView = true;
+
+            ws.Row(200).Height = 50;
+            ws.Workbook.CalcMode = ExcelCalcMode.Automatic;
+
+            //Assert.AreEqual(range.Start.Column, 2);
+            //Assert.AreEqual(range.Start.Row, 2);
+            //Assert.AreEqual(range.Start.Address, "B2");
+
+            //Assert.AreEqual(range.End.Column, 4);
+            //Assert.AreEqual(range.End.Row, 100);
+            //Assert.AreEqual(range.End.Address, "D100");
+
+            //ExcelAddress addr = new ExcelAddress("B1:D3");
+
+            //Assert.AreEqual(addr.Start.Column, 2);
+            //Assert.AreEqual(addr.Start.Row, 1);
+            //Assert.AreEqual(addr.End.Column, 4);
+            //Assert.AreEqual(addr.End.Row, 3);
+        }
+        //[Ignore]
+        //[TestMethod]
+        public void RichTextCells()
+        {
+            ExcelWorksheet ws = _pck.Workbook.Worksheets.Add("RichText");
+            var rs = ws.Cells["A1"].RichText;
+
+            var r1 = rs.Add("Test");
+            r1.Bold = true;
+            r1.Color = Color.Pink;
+            
+            var r2 = rs.Add(" of");
+            r2.Size = 14;
+            r2.Italic = true;
+
+            var r3 = rs.Add(" rich");
+            r3.FontName = "Arial";
+            r3.Size = 18;
+            r3.Italic = true;
+
+            var r4 = rs.Add("text.");
+            r4.Size = 8.25f;
+            r4.Italic = true;
+            r4.UnderLine = true;
+
+            rs=ws.Cells["A3:A4"].RichText;
+
+            var r5 = rs.Add("Double");
+            r5.Color = Color.PeachPuff;
+            r5.FontName = "times new roman";
+            r5.Size = 16;
+
+            var r6 = rs.Add(" cells");
+            r6.Color = Color.Red;
+            r6.UnderLine=true;
+
+
+            rs = ws.Cells["C8"].RichText;
+            r1 = rs.Add("Blue ");
+            r1.Color = Color.Blue;
+
+            r2 = rs.Add("Red");
+            r2.Color = Color.Red;
+
+            ws.Cells["G1"].RichText.Add("Room 02 & 03");
+            ws.Cells["G2"].RichText.Text = "Room 02 & 03";
+
+            ws = ws = _pck.Workbook.Worksheets.Add("RichText2");
+            ws.Cells["A1"].RichText.Text = "Room 02 & 03";
+            ws.TabColor = Color.PowderBlue;
+
+            r1=ws.Cells["G3"].RichText.Add("Test");
+            r1.Bold = true;
+            ws.Cells["G3"].RichText.Add(" a new t");
+            ws.Cells["G3"].RichText[1].Bold = false; ;
+        }
+        //[Ignore]
+        //[TestMethod]
+        public void TestComments()
+        {
+            var ws = _pck.Workbook.Worksheets.Add("Comment");            
+            var comment = ws.Comments.Add(ws.Cells["C3"], "Jan Källman\r\nAuthor\r\n", "JK");            
+            comment.RichText[0].Bold = true;
+            comment.RichText[0].PreserveSpace = true;
+            var rt = comment.RichText.Add("Test comment");
+            comment.VerticalAlignment = eTextAlignVerticalVml.Center;
+            comment = ws.Comments.Add(ws.Cells["A2"], "Jan Källman\r\nAuthor\r\n1", "JK");
+
+            comment = ws.Comments.Add(ws.Cells["A1"], "Jan Källman\r\nAuthor\r\n2", "JK");
+            comment.AlternativeText = "Test of AlternetiveText2";
+            comment = ws.Comments.Add(ws.Cells["C2"], "Jan Källman\r\nAuthor\r\n3", "JK");            
+            comment = ws.Comments.Add(ws.Cells["C1"], "Jan Källman\r\nAuthor\r\n5", "JK");
+            comment = ws.Comments.Add(ws.Cells["B1"], "Jan Källman\r\nAuthor\r\n7", "JK");
+
+            ws.Comments.Remove(ws.Cells["A2"].Comment);
+            //comment.HorizontalAlignment = eTextAlignHorizontalVml.Center;
+            //comment.Visible = true;
+            //comment.BackgroundColor = Color.Green;
+            //comment.To.Row += 4;
+            //comment.To.Column += 2;
+            //comment.LineStyle = eLineStyleVml.LongDash;
+            //comment.LineColor = Color.Red;
+            //comment.LineWidth = (Single)2.5;
+            //rt.Color = Color.Red;
+
+            var rt2=ws.Cells["B2"].AddComment("Range Added Comment test test test test test test test test test test testtesttesttesttesttesttesttesttesttesttest", "Jan Källman");
+            ws.Cells["c3"].Comment.AutoFit = true;
+            
+        }
+        //[Ignore]
+        //[TestMethod]
+        public void Address()
+        {
+            var ws = _pck.Workbook.Worksheets.Add("Address");
+            ws.Cells["A1:A4,B5:B7"].Value = "AddressTest";
+            ws.Cells["A1:A4,B5:B7"].Style.Font.Color.SetColor(Color.Red);
+            ws.Cells["A2:A3,B4:B8"].Style.Fill.PatternType = OfficeOpenXml.Style.ExcelFillStyle.LightUp;
+            ws.Cells["A2:A3,B4:B8"].Style.Fill.BackgroundColor.SetColor(Color.LightGreen);
+            ws.Cells["2:2"].Style.Fill.PatternType = OfficeOpenXml.Style.ExcelFillStyle.Solid;
+            ws.Cells["2:2"].Style.Fill.BackgroundColor.SetColor(Color.LightGreen);
+            ws.Cells["B:B"].Style.Font.Name = "Times New Roman";
+
+            ws.Cells["C4:G4,H8:H30,B15"].FormulaR1C1 = "RC[-1]+R1C[-1]";
+            ws.Cells["C4:G4,H8:H30,B15"].Style.Numberformat.Format = "#,##0.000";
+            ws.Cells["G1,G3"].Hyperlink = new ExcelHyperLink("Comment!$A$1","Comment");
+            ws.Cells["G1,G3"].Style.Font.Color.SetColor(Color.Blue);
+            ws.Cells["G1,G3"].Style.Font.UnderLine = true;
+
+            ws.Cells["A1:G5"].Copy(ws.Cells["A50"]);
+
+            var ws2 = _pck.Workbook.Worksheets.Add("Copy Cells");
+            ws.Cells["1:4"].Copy(ws2.Cells["1:1"]);
+
+            ws.Cells["H1:J5"].Merge = true;
+            ws.Cells["2:3"].Copy(ws.Cells["50:51"]);
+
+            ws.Cells["A40"].Value = new string(new char[] {(char)8, (char)9});
+
+            ExcelRange styleRng = ws.Cells["A1"];
+            ExcelStyle tempStyle = styleRng.Style;
+            var namedStyle = _pck.Workbook.Styles.CreateNamedStyle("HyperLink", tempStyle);
+            namedStyle.Style.Font.UnderLineType = ExcelUnderLineType.Single;
+            namedStyle.Style.Font.Color.SetColor(Color.Blue);
+        }
+        //[Ignore]
+        //[TestMethod]
+        public void Encoding()
+        {
+            var ws = _pck.Workbook.Worksheets.Add("Encoding");
+            ws.Cells["A1"].Value = "_x0099_";
+            ws.Cells["A2"].Value = " Test \b" + (char)1 + " end\"";
+            ws.Cells["A3"].Value = "_x0097_ test_x001D_1234";
+            ws.Cells["A4"].Value = "test" + (char)31;   //Bug issue 14689 //Fixed
+        }
+        //[Ignore]
+        //[TestMethod]
+        public void WorksheetCopy()
+        {
+            var ws = _pck.Workbook.Worksheets.Add("Copied Address", _pck.Workbook.Worksheets["Address"]);
+            var wsCopy = _pck.Workbook.Worksheets.Add("Copied Comment", _pck.Workbook.Worksheets["Comment"]);
+
+            ExcelPackage pck2 = new ExcelPackage();
+            pck2.Workbook.Worksheets.Add("Copy From other pck", _pck.Workbook.Worksheets["Address"]);
+            pck2.SaveAs(new FileInfo(_worksheetPath + "copy.xlsx"));
+            pck2=null;
+            Assert.AreEqual(6, wsCopy.Comments.Count);
+        }
+        [Ignore]
+        [TestMethod]
+        public void TestDelete()
+        {
+            string file = _worksheetPath +"test.xlsx";
+
+            if (File.Exists(file))
+                File.Delete(file);
+
+            Create(file);
+
+            ExcelPackage pack = new ExcelPackage(new FileInfo (file ));
+            ExcelWorksheet w = pack.Workbook.Worksheets["delete"];
+            w.DeleteRow(1, 2);
+           
+            pack.Save();
+        }
+        //[Ignore]
+        //[TestMethod]
+        public void LoadFromCollectionTest()
+        {                        
+            var ws = _pck.Workbook.Worksheets.Add("LoadFromCollection");
+            List<TestDTO> list = new List<TestDTO>();
+            list.Add(new TestDTO() { Id = 1, Name = "Item1", Boolean = false, Date = new DateTime(2011, 1, 1), dto = null, NameVar = "Field 1" });
+            list.Add(new TestDTO() { Id = 2, Name = "Item2", Boolean = true, Date = new DateTime(2011, 1, 15), dto = new TestDTO(), NameVar = "Field 2" });
+            list.Add(new TestDTO() { Id = 3, Name = "Item3", Boolean = false, Date = new DateTime(2011, 2, 1), dto = null, NameVar = "Field 3" });
+            list.Add(new TestDTO() { Id = 4, Name = "Item4", Boolean = true, Date = new DateTime(2011, 4, 19), dto = list[1], NameVar = "Field 4" });
+            list.Add(new TestDTO() { Id = 5, Name = "Item5", Boolean = false, Date = new DateTime(2011, 5, 8), dto = null, NameVar = "Field 5" });
+            list.Add(new TestDTO() { Id = 6, Name = "Item6", Boolean = true, Date = new DateTime(2010, 3, 27), dto = null, NameVar = "Field 6" });
+            list.Add(new TestDTO() { Id = 7, Name = "Item7", Boolean = false, Date = new DateTime(2009, 1, 5), dto = list[3], NameVar = "Field 7" });
+            list.Add(new TestDTO() { Id = 8, Name = "Item8", Boolean = true, Date = new DateTime(2018, 12, 31), dto = null, NameVar = "Field 8" });
+            list.Add(new TestDTO() { Id = 9, Name = "Item9", Boolean = false, Date = new DateTime(2010, 2, 1), dto = null, NameVar = "Field 9" });
+
+            ws.Cells["A1"].LoadFromCollection(list, true);
+            ws.Cells["A30"].LoadFromCollection(list, true, OfficeOpenXml.Table.TableStyles.Medium9, BindingFlags.Instance | BindingFlags.Instance, typeof(TestDTO).GetFields());
+
+            ws.Cells["A45"].LoadFromCollection(list, true, OfficeOpenXml.Table.TableStyles.Light1, BindingFlags.Instance | BindingFlags.Instance, new MemberInfo[] { typeof(TestDTO).GetMethod("GetNameID"), typeof(TestDTO).GetField("NameVar") });
+            ws.Cells["J1"].LoadFromCollection(from l in list where l.Boolean orderby l.Date select new { Name = l.Name, Id = l.Id, Date = l.Date, NameVariable = l.NameVar }, true, OfficeOpenXml.Table.TableStyles.Dark4);
+
+            var ints = new int[] {1,3,4,76,2,5};
+            ws.Cells["A15"].Value = ints;
+        }
+        //[TestMethod]
+        public void LoadFromEmptyCollectionTest()
+        {
+            if (_pck == null) _pck = new ExcelPackage();
+            var ws = _pck.Workbook.Worksheets.Add("LoadFromEmpyCollection");
+            List<TestDTO> listDTO = new List<TestDTO>(0);
+            //List<int> list = new List<int>(0);
+
+            ws.Cells["A1"].LoadFromCollection(listDTO, true);
+            ws.Cells["A5"].LoadFromCollection(listDTO, true, OfficeOpenXml.Table.TableStyles.Medium9, BindingFlags.Instance | BindingFlags.Instance, typeof(TestDTO).GetFields());
+
+            ws.Cells["A10"].LoadFromCollection(listDTO, true, OfficeOpenXml.Table.TableStyles.Light1, BindingFlags.Instance | BindingFlags.Instance, new MemberInfo[] { typeof(TestDTO).GetMethod("GetNameID"), typeof(TestDTO).GetField("NameVar") });
+            ws.Cells["A15"].LoadFromCollection(from l in listDTO where l.Boolean orderby l.Date select new { Name = l.Name, Id = l.Id, Date = l.Date, NameVariable = l.NameVar }, true, OfficeOpenXml.Table.TableStyles.Dark4);
+
+            ws.Cells["A20"].LoadFromCollection(listDTO, false);
+        }
+        [TestMethod]
+        public void LoadFromOneCollectionTest()
+        {
+            if (_pck == null) _pck = new ExcelPackage();
+            var ws = _pck.Workbook.Worksheets.Add("LoadFromEmpyCollection");
+            List<TestDTO> listDTO = new List<TestDTO>(0){new TestDTO(){Name = "Single"}};
+            //List<int> list = new List<int>(0);
+
+            var r=ws.Cells["A1"].LoadFromCollection(listDTO, true);
+            Assert.AreEqual(2,r.Rows);
+            var r2=ws.Cells["A5"].LoadFromCollection(listDTO, false);
+            Assert.AreEqual(1, r2.Rows);
+        }
+        static void Create(string file)
+        {
+            ExcelPackage pack = new ExcelPackage(new FileInfo(file));
+            ExcelWorksheet w = pack.Workbook.Worksheets.Add("delete");
+            w.Cells[1, 1].Value = "test";
+            w.Cells[1, 2].Value = "test";
+            w.Cells[2, 1].Value = "to delete";
+            w.Cells[2, 2].Value = "to delete";
+            w.Cells[3, 1].Value = "3Left";
+            w.Cells[3, 2].Value = "3Left";
+            w.Cells[4, 1].Formula = "B3+C3";
+            w.Cells[4, 2].Value = "C3+D3";
+            pack.Save();
+        }
+        [Ignore]
+        [TestMethod]
+        public void RowStyle()
+        {
+            FileInfo newFile = new FileInfo(_worksheetPath + @"sample8.xlsx");
+            if (newFile.Exists)
+            {
+                newFile.Delete();  // ensures we create a new workbook
+                //newFile = new FileInfo(dir + @"sample8.xlsx");
+            }
+
+            ExcelPackage package = new ExcelPackage();
+            //Load the sheet with one string column, one date column and a few random numbers.
+            var ws = package.Workbook.Worksheets.Add("First line test");
+
+            ws.Cells[1, 1].Value = "1; 1";
+            ws.Cells[2, 1].Value = "2; 1";
+            ws.Cells[1, 2].Value = "1; 2";
+            ws.Cells[2, 2].Value = "2; 2";
+
+            ws.Row(1).Style.Font.Bold = true;
+            ws.Column(1).Style.Font.Bold = true;
+            package.SaveAs(newFile);
+
+        }
+        //[Ignore]
+        //[TestMethod]
+        public void HideTest()
+        {
+            var ws = _pck.Workbook.Worksheets.Add("Hidden");
+            ws.Cells["A1"].Value = "This workbook is hidden"    ;
+            ws.Hidden = eWorkSheetHidden.Hidden;
+        }
+        //[Ignore]
+        //[TestMethod]
+        public void Hyperlink()
+        {
+            var ws = _pck.Workbook.Worksheets.Add("HyperLinks");
+            var hl = new ExcelHyperLink("G1", "Till G1");
+            hl.ToolTip = "Link to cell G1";
+            ws.Cells["A1"].Hyperlink = hl;
+            //ws.Cells["A2"].Hyperlink = new ExcelHyperLink("mailto:ecsomany@google:huszar", UriKind.Absolute); //Invalid URL will throw an Exception
+        }
+        //[Ignore]
+        //[TestMethod]
+        public void VeryHideTest()
+        {
+            var ws = _pck.Workbook.Worksheets.Add("VeryHidden");
+            ws.Cells["a1"].Value = "This workbook is hidden";
+            ws.Hidden = eWorkSheetHidden.VeryHidden;
+        }
+        //[Ignore]
+        //[TestMethod]
+        public void PrinterSettings()
+        {
+            var ws = _pck.Workbook.Worksheets.Add("Sod/Hydroseed");
+
+            ws.Cells[1, 1].Value = "1; 1";
+            ws.Cells[2, 1].Value = "2; 1";
+            ws.Cells[1, 2].Value = "1; 2";
+            ws.Cells[2, 2].Value = "2; 2";
+            ws.Cells[1, 1, 1, 2].AutoFilter = true;
+            ws.PrinterSettings.BlackAndWhite = true;
+            ws.PrinterSettings.ShowGridLines = true;
+            ws.PrinterSettings.ShowHeaders = true;
+            ws.PrinterSettings.PaperSize = ePaperSize.A4;
+
+            ws.PrinterSettings.RepeatRows = new ExcelAddress("1:1");
+            ws.PrinterSettings.RepeatColumns = new ExcelAddress("A:A");
+
+            ws.PrinterSettings.Draft = true;
+            var r = ws.Cells["A26"];
+            r.Value = "X";
+            r.Worksheet.Row(26).PageBreak = true;
+            ws.PrinterSettings.PrintArea=ws.Cells["A1:B2"];
+            ws.PrinterSettings.HorizontalCentered = true;
+            ws.PrinterSettings.VerticalCentered = true;
+
+            ws.Select(new ExcelAddress("3:4,E5:F6"));
+
+            ws = _pck.Workbook.Worksheets["RichText"];
+            ws.PrinterSettings.RepeatColumns = ws.Cells["A:B"];
+            ws.PrinterSettings.RepeatRows = ws.Cells["1:11"];
+            ws.PrinterSettings.TopMargin = 1M;
+            ws.PrinterSettings.LeftMargin = 1M;
+            ws.PrinterSettings.BottomMargin = 1M;
+            ws.PrinterSettings.RightMargin = 1M;
+            ws.PrinterSettings.Orientation = eOrientation.Landscape;
+            ws.PrinterSettings.PaperSize = ePaperSize.A4;
+        }
+        //[Ignore]
+        //[TestMethod]
+        public void StyleNameTest()
+        {
+            var ws = _pck.Workbook.Worksheets.Add("StyleNameTest");
+
+            ws.Cells[1, 1].Value = "R1 C1";
+            ws.Cells[1, 2].Value = "R1 C2";
+            ws.Cells[1, 3].Value = "R1 C3";
+            ws.Cells[2, 1].Value = "R2 C1";
+            ws.Cells[2, 2].Value = "R2 C2";
+            ws.Cells[2, 3].Value = "R2 C3";            
+            ws.Cells[3, 1].Value = double.PositiveInfinity;
+            ws.Cells[3, 2].Value = double.NegativeInfinity;
+            ws.Cells[4, 1].CreateArrayFormula("A1+B1");
+            var ns = _pck.Workbook.Styles.CreateNamedStyle("TestStyle");
+            ns.Style.Font.Bold = true;
+
+            ws.Cells.Style.Locked = true;
+            ws.Cells["A1:C1"].StyleName = "TestStyle";
+            ws.DefaultRowHeight = 35;
+            ws.Cells["A1:C4"].Style.Locked = false;
+            ws.Protection.IsProtected = true;
+        }
+        //[Ignore]
+        //[TestMethod]
+        public void ValueError()
+        {
+            var ws = _pck.Workbook.Worksheets.Add("ValueError");
+
+            ws.Cells[1, 1].Value = "Domestic Violence&#xB; and the Professional";
+            var rt=ws.Cells[1, 2].RichText.Add("Domestic Violence&#xB; and the Professional 2");
+            TestContext.WriteLine(rt.Bold.ToString());
+            rt.Bold = true;
+            TestContext.WriteLine(rt.Bold.ToString());
+        }
+        //[Ignore]
+        //[TestMethod]
+        public void FormulaError()
+        {
+            var ws = _pck.Workbook.Worksheets.Add("FormulaError");
+
+            ws.Cells["D5"].Formula = "COUNTIF(A1:A100,\"Miss\")";
+            ws.Cells["A1:K3"].Formula = "A3+A4";
+            ws.Cells["A4"].FormulaR1C1 = "+ROUNDUP(RC[1]/10,0)*10";
+
+            ws = _pck.Workbook.Worksheets.Add("Sheet-RC1");
+            ws.Cells["A4"].FormulaR1C1 = "+ROUNDUP('Sheet-RC1'!RC[1]/10,0)*10";
+
+            //ws.Cells["B2:I2"].Formula = "";   //Error
+        }
+        [TestMethod,Ignore]
+        public void FormulaArray()
+        {
+            _pck = new ExcelPackage();
+            var ws = _pck.Workbook.Worksheets.Add("FormulaError");
+
+            ws.Cells["E2:E5"].CreateArrayFormula("FREQUENCY(B2:B18,C2:C5)");
+            _pck.SaveAs(new FileInfo("c:\\temp\\arrayformula.xlsx"));
+        }
+        //[Ignore]
+        //[TestMethod]
+        public void PictureURL()
+        {
+            var ws = _pck.Workbook.Worksheets.Add("Pic URL");
+
+            ExcelHyperLink hl = new ExcelHyperLink("http://epplus.codeplex.com");
+            hl.ToolTip = "Screen Tip";
+
+            ws.Drawings.AddPicture("Pic URI", Properties.Resources.Test1, hl);
+        }
+
+
+        [TestMethod]
+        public void PivotTableTest()
+        {
+            _pck = new ExcelPackage();
+            var ws = _pck.Workbook.Worksheets.Add("PivotTable");
+            ws.Cells["A1"].LoadFromArrays(new object[][] {new [] {"A", "B", "C", "D"}});
+            ws.Cells["A2"].LoadFromArrays(new object[][]
+            {
+                new object [] { 0, 1, 2, 3, 4, 5, 6, 7, 8, 9 },
+                new object [] { 9, 8, 7 ,6, 5, 4, 3, 2, 1, 0 },
+                new object [] { 1, 1, 2, 3, 5, 8, 13, 21, 34, 55}
+            });
+            var table = ws.Tables.Add(ws.Cells["A1:D4"], "PivotData");
+            ws.PivotTables.Add(ws.Cells["G1"], ws.Cells["A1:D4"], "PivotTable");
+            Assert.AreEqual("PivotStyleMedium9", ws.PivotTables["PivotTable"].StyleName);
+        }
+        //[Ignore]
+        //[TestMethod]
+        public void TableTest()
+        {            
+            var ws = _pck.Workbook.Worksheets.Add("Table");
+            ws.Cells["B1"].Value = 123;
+            var tbl = ws.Tables.Add(ws.Cells["B1:P12"], "TestTable");
+            tbl.TableStyle = OfficeOpenXml.Table.TableStyles.Custom;
+
+            tbl.ShowFirstColumn = true;
+            tbl.ShowTotal = true;
+            tbl.ShowHeader = true;
+            tbl.ShowLastColumn = true;
+            tbl.ShowFilter = false;
+            Assert.AreEqual(tbl.ShowFilter, false);
+            ws.Cells["K2"].Value = 5;
+            ws.Cells["J3"].Value = 4;
+
+            tbl.Columns[8].TotalsRowFunction = OfficeOpenXml.Table.RowFunctions.Sum;
+            tbl.Columns[9].TotalsRowFormula = string.Format("SUM([{0}])",tbl.Columns[9].Name);
+            tbl.Columns[14].CalculatedColumnFormula = "TestTable[[#This Row],[123]]+TestTable[[#This Row],[Column2]]";                                                       
+            ws.Cells["B2"].Value = 1;
+            ws.Cells["B3"].Value = 2;
+            ws.Cells["B4"].Value = 3;
+            ws.Cells["B5"].Value = 4;
+            ws.Cells["B6"].Value = 5;
+            ws.Cells["B7"].Value = 6;
+            ws.Cells["B8"].Value = 7;
+            ws.Cells["B9"].Value = 8;
+            ws.Cells["B10"].Value = 9;
+            ws.Cells["B11"].Value = 10;
+            ws.Cells["B12"].Value = 11;
+            ws.Cells["C7"].Value = "Table test";
+            ws.Cells["C8"].Style.Fill.PatternType = ExcelFillStyle.Solid;
+            ws.Cells["C8"].Style.Fill.BackgroundColor.SetColor(Color.Red);
+
+            tbl=ws.Tables.Add(ws.Cells["a12:a13"], "");
+
+            tbl = ws.Tables.Add(ws.Cells["C16:Y35"], "");
+            tbl.TableStyle = OfficeOpenXml.Table.TableStyles.Medium14;
+            tbl.ShowFirstColumn = true;
+            tbl.ShowLastColumn = true;
+            tbl.ShowColumnStripes = true;
+            Assert.AreEqual(tbl.ShowFilter, true);
+            tbl.Columns[2].Name = "Test Column Name";
+
+            ws.Cells["G50"].Value = "Timespan";
+            ws.Cells["G51"].Value = new DateTime(new TimeSpan(1, 1, 10).Ticks); //new DateTime(1899, 12, 30, 1, 1, 10);
+            ws.Cells["G52"].Value = new DateTime(1899, 12, 30, 2, 3, 10);
+            ws.Cells["G53"].Value = new DateTime(1899, 12, 30, 3, 4, 10);
+            ws.Cells["G54"].Value = new DateTime(1899, 12, 30, 4, 5, 10);
+            
+            ws.Cells["G51:G55"].Style.Numberformat.Format = "HH:MM:SS";
+            tbl = ws.Tables.Add(ws.Cells["G50:G54"], "");
+            tbl.ShowTotal = true;
+            tbl.ShowFilter = false;
+            tbl.Columns[0].TotalsRowFunction = OfficeOpenXml.Table.RowFunctions.Sum;
+        }
+
+        [TestMethod]
+        public void TableDeleteTest()
+        {
+            using (var pkg = new ExcelPackage())
+            {
+                var wb = pkg.Workbook;
+                var sheets = new[]
+                {
+                    wb.Worksheets.Add("WorkSheet A"),
+                    wb.Worksheets.Add("WorkSheet B")
+                };
+                for (int i = 1; i <= 4; i++)
+                {
+                    var cell = sheets[0].Cells[1, i];
+                    cell.Value = cell.Address + "_";
+                    cell = sheets[1].Cells[1, i];
+                    cell.Value = cell.Address + "_";
+                }
+
+                for (int i = 6; i <= 11; i++)
+                {
+                    var cell = sheets[0].Cells[3, i];
+                    cell.Value = cell.Address + "_";
+                    cell = sheets[1].Cells[3, i];
+                    cell.Value = cell.Address + "_";
+                }
+                var tables = new[]
+                {
+                    sheets[1].Tables.Add(sheets[1].Cells["A1:D73"], "Tablea"),
+                    sheets[0].Tables.Add(sheets[0].Cells["A1:D73"], "Table2"),
+                    sheets[1].Tables.Add(sheets[1].Cells["F3:K10"], "Tableb"),
+                    sheets[0].Tables.Add(sheets[0].Cells["F3:K10"], "Table3"),
+                };
+                Assert.AreEqual(5, wb._nextTableID);
+                Assert.AreEqual(1, tables[0].Id);
+                Assert.AreEqual(2, tables[1].Id);
+                try
+                {
+                    sheets[0].Tables.Delete("Tablea");
+                    Assert.Fail("ArgumentException should have been thrown.");
+                }
+                catch (ArgumentOutOfRangeException) { }
+                sheets[1].Tables.Delete("Tablea");
+                Assert.AreEqual(1, tables[1].Id);
+                Assert.AreEqual(2, tables[2].Id);
+                
+                try
+                {
+                    sheets[1].Tables.Delete(4);
+                    Assert.Fail("ArgumentException should have been thrown.");
+                }
+                catch (ArgumentOutOfRangeException) { }
+                var range = sheets[0].Cells[sheets[0].Tables[1].Address.Address];
+                sheets[0].Tables.Delete(1, true);
+                foreach (var cell in range)
+                {
+                    Assert.IsNull(cell.Value);
+                }
+            }
+        }
+
+        //[Ignore]
+        //[TestMethod]
+        public void CopyTable()
+        {
+            _pck.Workbook.Worksheets.Copy("File4", "Copied table");
+        }
+        //[Ignore]
+        //[TestMethod]
+        public void CopyRange()
+        {
+            var ws = _pck.Workbook.Worksheets.Add("CopyTest");  
+
+            ws.Cells["A1"].Value = "Single Cell";
+            ws.Cells["A2"].Value = "Merged Cells";
+            ws.Cells["A2:D30"].Merge = true;
+            ws.Cells["A1"].Style.Font.Bold = true;
+            ws.Cells["G4:H5"].Merge = true;
+            ws.Cells["B3:C5"].Copy(ws.Cells["G4"]);
+        }
+        //[Ignore]
+        //[TestMethod]
+        public void CopyMergedRange()
+        {
+            var ws = _pck.Workbook.Worksheets.Add("CopyMergedRangeTest");
+
+            ws.Cells["A11:C11"].Merge = true;
+            ws.Cells["A12:C12"].Merge = true;
+
+            var source = ws.Cells["A11:C12"];
+            var target = ws.Cells["A21"];
+
+            source.Copy(target);
+
+            var a21 = ws.Cells[21, 1];
+            var a22 = ws.Cells[22, 1];
+
+            Assert.IsTrue(a21.Merge);
+            Assert.IsTrue(a22.Merge);
+
+            //Assert.AreNotEqual(a21.MergeId, a22.MergeId);
+        }
+        [Ignore]
+        [TestMethod]
+        public void CopyPivotTable()
+        {
+            _pck.Workbook.Worksheets.Copy("Pivot-Group Date", "Copied Pivottable 1");
+            _pck.Workbook.Worksheets.Copy("Pivot-Group Number", "Copied Pivottable 2");
+        }
+        [Ignore]
+        [TestMethod]
+        public void Stylebug()
+        {
+            ExcelPackage p = new ExcelPackage(new FileInfo(@"c:\temp\FullProjecte.xlsx"));
+
+            var ws = p.Workbook.Worksheets.First();
+            ws.Cells[12, 1].Value = 0;
+            ws.Cells[12, 2].Value = new DateTime(2010,9,14);
+            ws.Cells[12, 3].Value = "Federico Lois";
+            ws.Cells[12, 4].Value = "Nakami";
+            ws.Cells[12, 5].Value = "Hores";
+            ws.Cells[12, 7].Value = 120;
+            ws.Cells[12, 8].Value="A definir";
+            ws.Cells[12, 9].Value = new DateTime(2010,9,14);
+            ws.Cells[12, 10].Value = new DateTime(2010,9,14);
+            ws.Cells[12, 11].Value = "Transferència";
+
+            ws.InsertRow(13, 1, 12);
+            ws.Cells[13, 1].Value = 0;
+            ws.Cells[13, 2].Value = new DateTime(2010, 9, 14);
+            ws.Cells[13, 3].Value = "Federico Lois";
+            ws.Cells[13, 4].Value = "Nakami";
+            ws.Cells[13, 5].Value = "Hores";
+            ws.Cells[13, 7].Value = 120;
+            ws.Cells[13, 8].Value = "A definir";
+            ws.Cells[13, 9].Value = new DateTime(2010, 9, 14);
+            ws.Cells[13, 10].Value = new DateTime(2010, 9, 14);
+            ws.Cells[13, 11].Value = "Transferència";
+
+            ws.InsertRow(14, 1, 13);
+
+            ws.InsertRow(19, 1, 19);
+            ws.InsertRow(26, 1, 26);
+            ws.InsertRow(33, 1, 33);
+            p.SaveAs(new FileInfo(@"c:\temp\FullProjecte_new.xlsx"));
+        }
+        [Ignore]
+        [TestMethod]
+        public void ReadBug()
+        {
+            using (var package = new ExcelPackage(new FileInfo(@"c:\temp\error.xlsx")))
+            {
+                var fulla = package.Workbook.Worksheets.FirstOrDefault();
+                var r= fulla == null ? null : fulla.Cells["a:a"]
+                .Where(t => !string.IsNullOrWhiteSpace(t.Text)).Select(cell => cell.Value.ToString())
+                .ToList();
+            }
+        }
+        //[Ignore]
+        //[TestMethod]
+         public void FormulaOverwrite()
+        {
+            var ws = _pck.Workbook.Worksheets.Add("FormulaOverwrite");
+            //Inside
+            ws.Cells["A1:G12"].Formula = "B1+C1";
+            ws.Cells["B2:C3"].Formula = "G2+E1";
+
+
+            //Top bottom overwrite
+            ws.Cells["A14:G26"].Formula = "B1+C1+D1";
+            ws.Cells["B13:C28"].Formula = "G2+E1";
+
+            //Top bottom overwrite
+            ws.Cells["B30:E42"].Formula = "B1+C1+$D$1";
+            ws.Cells["A32:H33"].Formula = "G2+E1";
+
+            ws.Cells["A50:A59"].CreateArrayFormula("C50+D50");
+            ws.Cells["A1"].Value = "test";
+            ws.Cells["A15"].Value = "Värde";
+            ws.Cells["C12"].AddComment("Test", "JJOD");
+            ws.Cells["D12:I12"].Merge = true;
+            ws.Cells["D12:I12"].Style.HorizontalAlignment = OfficeOpenXml.Style.ExcelHorizontalAlignment.Left;
+            ws.Cells["D12:I12"].Style.VerticalAlignment = OfficeOpenXml.Style.ExcelVerticalAlignment.Top;
+            ws.Cells["D12:I12"].Style.WrapText = true;
+
+            ws.Cells["F1:F3"].Formula = "F2+F3";
+            ws.Cells["J1:J3"].Formula = "F2+F3";            
+            ws.Cells["F1:F3"].Formula = "F5+F6";    //Overwrite same range
+        }
+        //[Ignore]
+        //[TestMethod]
+        public void DefinedName()
+        {
+            var ws = _pck.Workbook.Worksheets.Add("Names");
+            ws.Names.Add("RefError", ws.Cells["#REF!"]);
+
+            ws.Cells["A1"].Value = "Test";
+            ws.Cells["A1"].Style.Font.Size = 8.5F;
+
+            ws.Names.Add("Address", ws.Cells["A2:A3"]);
+            ws.Cells["Address"].Value = 1;
+            ws.Names.AddValue("Value", 5);          
+            ws.Names.Add("FullRow", ws.Cells["2:2"]);
+            ws.Names.Add("FullCol", ws.Cells["A:A"]);
+            //ws.Names["Value"].Style.Border.Bottom.Color.SetColor(Color.Black);
+            ws.Names.AddFormula("Formula", "Names!A2+Names!A3+Names!Value");
+        }
+        [Ignore]
+        [TestMethod]
+        public void URL()
+        {
+            var p = new ExcelPackage(new FileInfo(@"c:\temp\url.xlsx"));
+            foreach (var ws in p.Workbook.Worksheets)
+            {
+
+            }
+            p.SaveAs(new FileInfo(@"c:\temp\urlsaved.xlsx"));
+        }        
+        //[TestMethod]
+        public void LoadDataReader()
+        {
+            if (_pck == null) _pck = new ExcelPackage();
+            var ws = _pck.Workbook.Worksheets.Add("Loaded DataReader");
+            ExcelRangeBase range;
+            using (var dt = new DataTable())
+            {
+                dt.Columns.Add("String", typeof(string));
+                dt.Columns.Add("Int", typeof(int));
+                dt.Columns.Add("Bool", typeof(bool));
+                dt.Columns.Add("Double", typeof(double));
+
+                var dr = dt.NewRow();
+	                 dr[0] = "Row1";
+	                 dr[1] = 1;
+	                 dr[2] = true;
+	                 dr[3] = 1.5;
+	                 dt.Rows.Add(dr);
+	  
+	                 dr = dt.NewRow();
+	                 dr[0] = "Row2";
+	                 dr[1] = 2;
+	                 dr[2] = false;
+	                 dr[3] = 2.25;
+	                 dt.Rows.Add(dr);
+	  
+	                 //dr = dt.NewRow();
+	                 //dr[0] = "Row3";
+	                 //dr[1] = 3;
+	                 //dr[2] = true;
+	                 //dr[3] = 3.125;
+	                 //dt.Rows.Add(dr);
+
+                using (var reader = dt.CreateDataReader())
+                {
+                    range = ws.Cells["A1"].LoadFromDataReader(reader, true, "My Table",
+                                                              OfficeOpenXml.Table.TableStyles.Medium5);
+                }
+                Assert.AreEqual(1, range.Start.Column);
+                Assert.AreEqual(4, range.End.Column);
+                Assert.AreEqual(1, range.Start.Row);
+                Assert.AreEqual(3, range.End.Row);
+
+                using (var reader = dt.CreateDataReader())
+                {
+                    range = ws.Cells["A5"].LoadFromDataReader(reader, false, "My Table2",
+                                                              OfficeOpenXml.Table.TableStyles.Medium5);
+                }
+                Assert.AreEqual(1, range.Start.Column);
+                Assert.AreEqual(4, range.End.Column);
+                Assert.AreEqual(5, range.Start.Row);
+                Assert.AreEqual(6, range.End.Row);
+            }
+        }
+
+        
+        //[TestMethod, Ignore]
+        public void LoadDataTable()
+        {
+            if (_pck == null) _pck = new ExcelPackage();
+            var ws = _pck.Workbook.Worksheets.Add("Loaded DataTable");
+
+            var dt = new DataTable();
+            dt.Columns.Add("String", typeof(string));
+            dt.Columns.Add("Int", typeof(int));
+            dt.Columns.Add("Bool", typeof(bool));
+            dt.Columns.Add("Double", typeof(double));
+
+
+            var dr = dt.NewRow();
+            dr[0] = "Row1";
+            dr[1] = 1;
+            dr[2] = true;
+            dr[3] = 1.5;
+            dt.Rows.Add(dr);
+
+            dr = dt.NewRow();
+            dr[0] = "Row2";
+            dr[1] = 2;
+            dr[2] = false;
+            dr[3] = 2.25;
+            dt.Rows.Add(dr);
+
+            dr = dt.NewRow();
+            dr[0] = "Row3";
+            dr[1] = 3;
+            dr[2] = true;
+            dr[3] = 3.125;
+            dt.Rows.Add(dr);
+
+            ws.Cells["A1"].LoadFromDataTable(dt,true,OfficeOpenXml.Table.TableStyles.Medium5);
+
+            //worksheet.Cells[startRow, 7, worksheet.Dimension.End.Row, 7].FormulaR1C1 = "=IF(RC[-2]=0,0,RC[-1]/RC[-2])";
+
+            ws.Tables[0].Columns[1].TotalsRowFunction = OfficeOpenXml.Table.RowFunctions.Sum;
+            ws.Tables[0].ShowTotal = true;
+        }
+
+        [Ignore]
+        [TestMethod]
+        public void LoadEmptyDataTable()
+        {
+            if (_pck == null) _pck = new ExcelPackage();
+            var ws = _pck.Workbook.Worksheets.Add("Loaded Empty DataTable");
+
+            var dt = new DataTable();
+            dt.Columns.Add(new DataColumn("col1"));
+            dt.Columns.Add(new DataColumn("col2"));
+            ws.Cells["A1"].LoadFromDataTable(dt, true);
+
+            ws.Cells["D1"].LoadFromDataTable(dt, false);
+        }
+
+        [TestMethod]
+        public void LoadText_Bug15015()
+        {
+            var package = new ExcelPackage();
+            var ws=package.Workbook.Worksheets.Add("Loaded Text");
+            ws.Cells["A1"].LoadFromText("\"text with eol,\r\n in a cell\",\"other value\"", new ExcelTextFormat{TextQualifier = '"', EOL = ",\r\n", Delimiter = ','});
+        }
+
+        [TestMethod]
+        public void LoadText_Bug15015_Negative()
+        {
+            var package = new ExcelPackage();
+            var ws = package.Workbook.Worksheets.Add("Loaded Text");
+            bool exceptionThrown=false;
+            try
+            {
+                ws.Cells["A1"].LoadFromText("\"text with eol,\r\n",
+                                            new ExcelTextFormat {TextQualifier = '"', EOL = ",\r\n", Delimiter = ','});
+            }
+            catch (Exception e)
+            {
+                Assert.AreEqual("Text delimiter is not closed in line : \"text with eol",e.Message,"Exception message");
+                exceptionThrown = true;
+            }
+            Assert.IsTrue(exceptionThrown,"Exception thrown");
+        }
+
+        //[Ignore]
+        //[TestMethod]
+        public void LoadText()
+        {
+            var ws = _pck.Workbook.Worksheets.Add("Loaded Text");
+
+            ws.Cells["A1"].LoadFromText("1.2");
+            ws.Cells["A2"].LoadFromText("1,\"Test av data\",\"12,2\",\"\"Test\"\"");
+            ws.Cells["A3"].LoadFromText("\"1,3\",\"Test av \"\"data\",\"12,2\",\"Test\"\"\"", new ExcelTextFormat() { TextQualifier = '"' });
+
+            ws = _pck.Workbook.Worksheets.Add("File1");
+           // ws.Cells["A1"].LoadFromText(new FileInfo(@"c:\temp\csv\et1c1004.csv"), new ExcelTextFormat() {SkipLinesBeginning=3,SkipLinesEnd=1, EOL="\n"});
+
+            ws = _pck.Workbook.Worksheets.Add("File2");
+            //ws.Cells["A1"].LoadFromText(new FileInfo(@"c:\temp\csv\etiv2812.csv"), new ExcelTextFormat() { SkipLinesBeginning = 3, SkipLinesEnd = 1, EOL = "\n" });
+
+            //ws = _pck.Workbook.Worksheets.Add("File3");
+            //ws.Cells["A1"].LoadFromText(new FileInfo(@"c:\temp\csv\last_gics.txt"), new ExcelTextFormat() { SkipLinesBeginning = 1, Delimiter='|'});
+
+            ws = _pck.Workbook.Worksheets.Add("File4");
+            //ws.Cells["A1"].LoadFromText(new FileInfo(@"c:\temp\csv\20060927.custom_open_positions.cdf.SPP"), new ExcelTextFormat() { SkipLinesBeginning = 2, SkipLinesEnd=2, TextQualifier='"', DataTypes=new eDataTypes[] {eDataTypes.Number,eDataTypes.String, eDataTypes.Number, eDataTypes.Number, eDataTypes.Number, eDataTypes.String, eDataTypes.Number, eDataTypes.Number, eDataTypes.String, eDataTypes.String, eDataTypes.Number, eDataTypes.Number, eDataTypes.Number}},
+            //    OfficeOpenXml.Table.TableStyles.Medium27, true);
+
+            ws.Cells["A1"].LoadFromText("1,\"Test\",\"\",\"\"\"\",3", new ExcelTextFormat() { TextQualifier = '\"' });
+
+            var style = _pck.Workbook.Styles.CreateNamedStyle("RedStyle");
+            style.Style.Fill.PatternType=ExcelFillStyle.Solid;
+            style.Style.Fill.BackgroundColor.SetColor(Color.Red);
+            
+            //var tbl = ws.Tables[ws.Tables.Count - 1];
+            //tbl.ShowTotal = true;
+            //tbl.TotalsRowCellStyle = "RedStyle";
+            //tbl.HeaderRowCellStyle = "RedStyle";
+        }
+        [TestMethod]
+        public void TestRepeatRowsAndColumnsTest()
+        {
+            var p = new ExcelPackage();
+
+            var w = p.Workbook.Worksheets.Add("RepeatRowsAndColumnsTest");
+
+            w.PrinterSettings.RepeatColumns = new ExcelAddress("A:A");
+            w.PrinterSettings.RepeatRows = new ExcelAddress("1:1");
+
+            Assert.IsNotNull(w.PrinterSettings.RepeatColumns);
+            Assert.IsNotNull(w.PrinterSettings.RepeatRows); // Fails!
+        }
+        //[Ignore]
+        //[TestMethod]
+        public void Merge()
+        {
+            var ws = _pck.Workbook.Worksheets.Add("Merge");
+            ws.Cells["A1:A4"].Merge=true;
+            ws.Cells["C1:C4,C8:C12"].Merge=true;
+            ws.Cells["D13:E18,G5,U32:U45"].Merge = true;
+            ws.Cells["D13:E18,G5,U32:U45"].Style.WrapText = true;
+            //ws.Cells["50:52"].Merge = true;
+            ws.Cells["AA:AC"].Merge = true;
+            ws.SetValue(13, 4, "Merged\r\nnew row");
+        }
+        //[Ignore]
+        //[TestMethod]
+        public void DefaultColWidth()
+        {
+            var ws = _pck.Workbook.Worksheets.Add("DefColWidth");
+            ws.DefaultColWidth = 45;
+        }
+        //[Ignore]
+        //[TestMethod]
+        public void LoadArray()
+        {
+            var ws = _pck.Workbook.Worksheets.Add("Loaded Array");
+            List<object[]> testArray = new List<object[]>() { new object[] { 3, 4, 5, 6 }, new string[] { "Test1", "test", "5", "6" } };
+            ws.Cells["A1"].LoadFromArrays(testArray);
+        }
+        [Ignore]
+        [TestMethod]
+        public void DefColWidthBug()
+        {
+            ExcelWorkbook book = _pck.Workbook;
+            ExcelWorksheet sheet = book.Worksheets.Add("Gebruikers");
+
+            sheet.DefaultColWidth = 25d;
+            //sheet.defaultRowHeight = 15d; // needed to make sure the resulting file is valid!
+
+            // Create the header row
+            sheet.Cells[1, 1].Value = "Afdeling code";
+            sheet.Cells[1, 2].Value = "Afdeling naam";
+            sheet.Cells[1, 3].Value = "Voornaam";
+            sheet.Cells[1, 4].Value = "Tussenvoegsel";
+            sheet.Cells[1, 5].Value = "Achternaam";
+            sheet.Cells[1, 6].Value = "Gebruikersnaam";
+            sheet.Cells[1, 7].Value = "E-mail adres";
+            ExcelRange headerRow = sheet.Cells[1, 1, 1, 7];
+            headerRow.Style.Border.Bottom.Style = OfficeOpenXml.Style.ExcelBorderStyle.Thin;
+            headerRow.Style.Font.Size = 12;
+            headerRow.Style.Font.Bold = true;
+
+            //// Create a context for retrieving the users
+            //using (PalauDataContext context = new PalauDataContext())
+            //{
+            //    int currentRow = 2;
+
+            //    // iterate through all users in the export and add their info
+            //    // to the worksheet.
+            //    foreach (vw_ExportUser user in
+            //      context.vw_ExportUsers
+            //      .OrderBy(u => u.DepartmentCode)
+            //      .ThenBy(u => u.AspNetUserName))
+            //    {
+            //        sheet.Cells[currentRow, 1].Value = user.DepartmentCode;
+            //        sheet.Cells[currentRow, 2].Value = user.DepartmentName;
+            //        sheet.Cells[currentRow, 3].Value = user.UserFirstName;
+            //        sheet.Cells[currentRow, 4].Value = user.UserInfix;
+            //        sheet.Cells[currentRow, 5].Value = user.UserSurname;
+            //        sheet.Cells[currentRow, 6].Value = user.AspNetUserName;
+            //        sheet.Cells[currentRow, 7].Value = user.AspNetEmail;
+
+            //        currentRow++;
+            //    }
+            //}
+
+            // return the filled Excel workbook
+          //  return pkg
+
+        }
+        [Ignore]
+        [TestMethod]
+        public void CloseProblem()
+        {
+            ExcelPackage pck = new ExcelPackage();
+            var ws = pck.Workbook.Worksheets.Add("Manual Receipts");
+
+            ws.Cells["A1"].Value = " SpaceNeedle Manual Receipt Form";
+
+            using (ExcelRange r = ws.Cells["A1:F1"])
+            {
+                r.Merge = true;
+                r.Style.Font.SetFromFont(new Font("Arial", 18, FontStyle.Italic));
+                r.Style.Font.Color.SetColor(Color.DarkRed);
+                r.Style.HorizontalAlignment = OfficeOpenXml.Style.ExcelHorizontalAlignment.CenterContinuous;
+                //r.Style.Fill.PatternType = OfficeOpenXml.Style.ExcelFillStyle.Solid;
+                //r.Style.Fill.BackgroundColor.SetColor(Color.FromArgb(23, 55, 93));
+            }
+            //			ws.Column(1).BestFit = true;
+            ws.Column(1).Width = 17;
+            ws.Column(5).Width = 20;
+
+
+            ws.Cells["A2"].Value = "Date Produced";
+
+            ws.Cells["A2"].Style.Font.Bold = true;
+            ws.Cells["B2"].Value = DateTime.Now.ToShortDateString();
+            ws.Cells["D2"].Value = "Quantity";
+            ws.Cells["D2"].Style.Font.Bold = true;
+            ws.Cells["E2"].Value = "txt";
+
+            ws.Cells["C4"].Value = "Receipt Number";
+            ws.Cells["C4"].Style.WrapText = true;
+            ws.Cells["C4"].Style.Font.Bold = true;
+
+            int rowNbr = 5;
+            for (int entryNbr = 1; entryNbr <= 1; entryNbr += 1)
+            {
+                ws.Cells["B" + rowNbr].Value = entryNbr;
+                ws.Cells["C" + rowNbr].Value = 1 + entryNbr - 1;
+                rowNbr += 1;
+            }
+            pck.SaveAs(new FileInfo(".\\test.xlsx"));
+        }
+        [Ignore]
+        [TestMethod]
+        public void OpenXlsm()
+        {
+            ExcelPackage p=new ExcelPackage(new FileInfo("c:\\temp\\cs1.xlsx"));
+            int c = p.Workbook.Worksheets.Count;
+            p.Save();
+        }
+        [Ignore]
+        [TestMethod]
+        public void Mergebug()
+        {
+            var xlPackage = new ExcelPackage();
+            var xlWorkSheet = xlPackage.Workbook.Worksheets.Add("Test Sheet");
+            var Cells = xlWorkSheet.Cells;
+            var TitleCell = Cells[1, 1, 1, 3];
+
+            TitleCell.Merge = true;
+            TitleCell.Value = "Test Spreadsheet";
+            Cells[2, 1].Value = "Test Sub Heading\r\ntest"+(char)22;
+            for (int i = 0; i < 256; i++)
+            {
+                Cells[3, i + 1].Value = (char)i;
+            }
+            Cells[2, 1].Style.WrapText = true;
+            xlWorkSheet.Row(1).Height=50;
+            xlPackage.SaveAs(new FileInfo("c:\\temp\\Mergebug.xlsx"));
+        }
+        [Ignore]
+        [TestMethod]
+        public void OpenProblem()
+        {
+            var xlPackage = new ExcelPackage();
+            var ws = xlPackage.Workbook.Worksheets.Add("W1");
+            xlPackage.Workbook.Worksheets.Add("W2");
+
+            ws.Cells["A1:A10"].Formula = "W2!A1+C1";
+            ws.Cells["B1:B10"].FormulaR1C1 = "W2!R1C1+C1";
+            xlPackage.SaveAs(new FileInfo("c:\\temp\\Mergebug.xlsx"));
+        }
+        [Ignore]
+        [TestMethod]
+        public void ProtectionProblem()
+        {
+            var xlPackage = new ExcelPackage(new FileInfo("c:\\temp\\CovenantsCheckReportTemplate.xlsx"));
+            var ws = xlPackage.Workbook.Worksheets.First();
+            ws.Protection.SetPassword("Test");
+            xlPackage.SaveAs(new FileInfo("c:\\temp\\Mergebug.xlsx"));
+        }
+        [Ignore]
+        [TestMethod]
+        public void Nametest()
+        {
+            var pck = new ExcelPackage(new FileInfo("c:\\temp\\names.xlsx"));
+            var ws = pck.Workbook.Worksheets.First();
+            ws.Cells["H37"].Formula = "\"Test\"";
+            pck.SaveAs(new FileInfo(@"c:\\temp\\nametest_new.xlsx"));
+        }
+        //[Ignore]
+        //[TestMethod]
+        public void CreatePivotTable()
+        {
+            var wsPivot1 = _pck.Workbook.Worksheets.Add("Rows-Data on columns");
+            var wsPivot2 = _pck.Workbook.Worksheets.Add("Rows-Data on rows");
+            var wsPivot3 = _pck.Workbook.Worksheets.Add("Columns-Data on columns");
+            var wsPivot4 = _pck.Workbook.Worksheets.Add("Columns-Data on rows");
+            var wsPivot5 = _pck.Workbook.Worksheets.Add("Columns/Rows-Data on columns");
+            var wsPivot6 = _pck.Workbook.Worksheets.Add("Columns/Rows-Data on rows");
+            var wsPivot7 = _pck.Workbook.Worksheets.Add("Rows/Page-Data on Columns");
+            var wsPivot8 = _pck.Workbook.Worksheets.Add("Pivot-Group Date");
+            var wsPivot9 = _pck.Workbook.Worksheets.Add("Pivot-Group Number");
+
+            var ws = _pck.Workbook.Worksheets.Add("Data");
+            ws.Cells["K1"].Value = "Item";
+            ws.Cells["L1"].Value = "Category";
+            ws.Cells["M1"].Value = "Stock";
+            ws.Cells["N1"].Value = "Price";
+            ws.Cells["O1"].Value = "Date for grouping";
+
+            ws.Cells["K2"].Value = "Crowbar";
+            ws.Cells["L2"].Value = "Hardware";
+            ws.Cells["M2"].Value = 12;
+            ws.Cells["N2"].Value = 85.2;
+            ws.Cells["O2"].Value = new DateTime(2010, 1, 31);
+
+            ws.Cells["K3"].Value = "Crowbar";
+            ws.Cells["L3"].Value = "Hardware";
+            ws.Cells["M3"].Value = 15;
+            ws.Cells["N3"].Value = 12.2;
+            ws.Cells["O3"].Value = new DateTime(2010, 2, 28);
+
+            ws.Cells["K4"].Value = "Hammer";
+            ws.Cells["L4"].Value = "Hardware";
+            ws.Cells["M4"].Value = 550;
+            ws.Cells["N4"].Value = 72.7;
+            ws.Cells["O4"].Value = new DateTime(2010, 3, 31);
+
+            ws.Cells["K5"].Value = "Hammer";
+            ws.Cells["L5"].Value = "Hardware";
+            ws.Cells["M5"].Value = 120;
+            ws.Cells["N5"].Value = 11.3;
+            ws.Cells["O5"].Value = new DateTime(2010, 4, 30);
+
+            ws.Cells["K6"].Value = "Crowbar";
+            ws.Cells["L6"].Value = "Hardware";
+            ws.Cells["M6"].Value = 120;
+            ws.Cells["N6"].Value = 173.2;
+            ws.Cells["O6"].Value = new DateTime(2010, 5, 31);
+
+            ws.Cells["K7"].Value = "Hammer";
+            ws.Cells["L7"].Value = "Hardware";
+            ws.Cells["M7"].Value = 1;
+            ws.Cells["N7"].Value = 4.2;
+            ws.Cells["O7"].Value = new DateTime(2010, 6, 30);
+
+            ws.Cells["K8"].Value = "Saw";
+            ws.Cells["L8"].Value = "Hardware";
+            ws.Cells["M8"].Value = 4;
+            ws.Cells["N8"].Value = 33.12;
+            ws.Cells["O8"].Value = new DateTime(2010, 6, 28);
+
+            ws.Cells["K9"].Value = "Screwdriver";
+            ws.Cells["L9"].Value = "Hardware";
+            ws.Cells["M9"].Value = 1200;
+            ws.Cells["N9"].Value = 45.2;
+            ws.Cells["O9"].Value = new DateTime(2010, 8, 31);
+
+            ws.Cells["K10"].Value = "Apple";
+            ws.Cells["L10"].Value = "Groceries";
+            ws.Cells["M10"].Value = 807;
+            ws.Cells["N10"].Value = 1.2;
+            ws.Cells["O10"].Value = new DateTime(2010, 9, 30);
+
+            ws.Cells["K11"].Value = "Butter";
+            ws.Cells["L11"].Value = "Groceries";
+            ws.Cells["M11"].Value = 52;
+            ws.Cells["N11"].Value = 7.2;
+            ws.Cells["O11"].Value = new DateTime(2010, 10, 31);
+            ws.Cells["O2:O11"].Style.Numberformat.Format = "yyyy-MM-dd";
+
+            var pt = wsPivot1.PivotTables.Add(wsPivot1.Cells["A1"], ws.Cells["K1:N11"], "Pivottable1");
+            pt.GrandTotalCaption = "Total amount";
+            pt.RowFields.Add(pt.Fields[1]);
+            pt.RowFields.Add(pt.Fields[0]);
+            pt.DataFields.Add(pt.Fields[3]);
+            pt.DataFields.Add(pt.Fields[2]);
+            pt.DataFields[0].Function = DataFieldFunctions.Product;
+            pt.DataOnRows = false;
+
+            pt = wsPivot2.PivotTables.Add(wsPivot2.Cells["A1"], ws.Cells["K1:N11"], "Pivottable2");
+            pt.RowFields.Add(pt.Fields[1]);
+            pt.RowFields.Add(pt.Fields[0]);
+            pt.DataFields.Add(pt.Fields[3]);
+            pt.DataFields.Add(pt.Fields[2]);
+            pt.DataFields[0].Function = DataFieldFunctions.Average;
+            pt.DataOnRows = true;
+
+            pt = wsPivot3.PivotTables.Add(wsPivot3.Cells["A1"], ws.Cells["K1:N11"], "Pivottable3");
+            pt.ColumnFields.Add(pt.Fields[1]);
+            pt.ColumnFields.Add(pt.Fields[0]);
+            pt.DataFields.Add(pt.Fields[3]);
+            pt.DataFields.Add(pt.Fields[2]);
+            pt.DataOnRows = false;
+
+            pt = wsPivot4.PivotTables.Add(wsPivot4.Cells["A1"], ws.Cells["K1:N11"], "Pivottable4");
+            pt.ColumnFields.Add(pt.Fields[1]);
+            pt.ColumnFields.Add(pt.Fields[0]);
+            pt.DataFields.Add(pt.Fields[3]);
+            pt.DataFields.Add(pt.Fields[2]);
+            pt.DataOnRows = true;
+
+            pt = wsPivot5.PivotTables.Add(wsPivot5.Cells["A1"], ws.Cells["K1:N11"], "Pivottable5");
+            pt.ColumnFields.Add(pt.Fields[1]);
+            pt.RowFields.Add(pt.Fields[0]);
+            pt.DataFields.Add(pt.Fields[3]);
+            pt.DataFields.Add(pt.Fields[2]);
+            pt.DataOnRows = false;
+
+            pt = wsPivot6.PivotTables.Add(wsPivot6.Cells["A1"], ws.Cells["K1:N11"], "Pivottable6");
+            pt.ColumnFields.Add(pt.Fields[1]);
+            pt.RowFields.Add(pt.Fields[0]);
+            pt.DataFields.Add(pt.Fields[3]);
+            pt.DataFields.Add(pt.Fields[2]);
+            pt.DataOnRows = true;
+            wsPivot6.Drawings.AddChart("Pivotchart6",OfficeOpenXml.Drawing.Chart.eChartType.BarStacked3D, pt);
+
+            pt = wsPivot7.PivotTables.Add(wsPivot7.Cells["A3"], ws.Cells["K1:N11"], "Pivottable7");
+            pt.PageFields.Add(pt.Fields[1]);
+            pt.RowFields.Add(pt.Fields[0]);
+            pt.DataFields.Add(pt.Fields[3]);
+            pt.DataFields.Add(pt.Fields[2]);
+            pt.DataOnRows = false;
+            
+            pt.Fields[0].SubTotalFunctions = eSubTotalFunctions.Sum | eSubTotalFunctions.Max;
+            Assert.AreEqual(pt.Fields[0].SubTotalFunctions, eSubTotalFunctions.Sum | eSubTotalFunctions.Max);
+
+            pt.Fields[0].SubTotalFunctions = eSubTotalFunctions.Sum | eSubTotalFunctions.Product | eSubTotalFunctions.StdDevP;
+            Assert.AreEqual(pt.Fields[0].SubTotalFunctions, eSubTotalFunctions.Sum | eSubTotalFunctions.Product | eSubTotalFunctions.StdDevP);
+
+            pt.Fields[0].SubTotalFunctions = eSubTotalFunctions.None;
+            Assert.AreEqual(pt.Fields[0].SubTotalFunctions, eSubTotalFunctions.None);
+
+            pt.Fields[0].SubTotalFunctions = eSubTotalFunctions.Default;
+            Assert.AreEqual(pt.Fields[0].SubTotalFunctions, eSubTotalFunctions.Default);
+
+            pt.Fields[0].Sort = eSortType.Descending;
+            pt.TableStyle = OfficeOpenXml.Table.TableStyles.Medium14;
+
+            pt = wsPivot8.PivotTables.Add(wsPivot8.Cells["A3"], ws.Cells["K1:O11"], "Pivottable8");
+            pt.RowFields.Add(pt.Fields[1]);
+            pt.RowFields.Add(pt.Fields[4]);
+            pt.Fields[4].AddDateGrouping(eDateGroupBy.Years | eDateGroupBy.Months | eDateGroupBy.Days | eDateGroupBy.Quarters, new DateTime(2010, 01, 31), new DateTime(2010, 11, 30));
+            pt.RowHeaderCaption = "År";
+            pt.Fields[4].Name = "Dag";
+            pt.Fields[5].Name = "Månad";
+            pt.Fields[6].Name = "Kvartal";
+            pt.GrandTotalCaption = "Totalt";
+           
+            pt.DataFields.Add(pt.Fields[3]);
+            pt.DataFields.Add(pt.Fields[2]);
+            pt.DataOnRows = true;
+
+            pt = wsPivot9.PivotTables.Add(wsPivot9.Cells["A3"], ws.Cells["K1:N11"], "Pivottable9");
+            pt.PageFields.Add(pt.Fields[1]);
+            pt.RowFields.Add(pt.Fields[3]);            
+            pt.RowFields[0].AddNumericGrouping(-3.3, 5.5, 4.0);
+            pt.DataFields.Add(pt.Fields[2]);
+            pt.DataOnRows = false;
+            pt.TableStyle = OfficeOpenXml.Table.TableStyles.Medium14;
+
+            pt = wsPivot8.PivotTables.Add(wsPivot8.Cells["H3"], ws.Cells["K1:O11"], "Pivottable10");
+            pt.RowFields.Add(pt.Fields[1]);
+            pt.RowFields.Add(pt.Fields[4]);
+            pt.Fields[4].AddDateGrouping(7, new DateTime(2010, 01, 31), new DateTime(2010, 11, 30));
+            pt.RowHeaderCaption = "Veckor";
+            pt.GrandTotalCaption = "Totalt";
+
+            pt = wsPivot8.PivotTables.Add(wsPivot8.Cells["A60"], ws.Cells["K1:O11"], "Pivottable11");
+            pt.RowFields.Add(pt.Fields["Category"]);
+            pt.RowFields.Add(pt.Fields["Item"]);
+            pt.RowFields.Add(pt.Fields["Date for grouping"]);
+
+            pt.DataFields.Add(pt.Fields[3]);
+            pt.DataFields.Add(pt.Fields[2]);
+            pt.DataOnRows = true;
+        }
+        [Ignore]
+        [TestMethod]
+        public void ReadPivotTable()
+        {
+            ExcelPackage pck = new ExcelPackage(new FileInfo(@"c:\temp\pivot\pivotforread.xlsx"));
+
+            var pivot1 = pck.Workbook.Worksheets[2].PivotTables[0];
+
+            Assert.AreEqual(pivot1.Fields.Count, 24);
+            Assert.AreEqual(pivot1.RowFields.Count, 3);
+            Assert.AreEqual(pivot1.DataFields.Count, 7);
+            Assert.AreEqual(pivot1.ColumnFields.Count, 0);
+
+            Assert.AreEqual(pivot1.DataFields[1].Name, "Sum of n3");
+            Assert.AreEqual(pivot1.Fields[2].Sort, eSortType.Ascending);
+
+            Assert.AreEqual(pivot1.DataOnRows, false);
+
+            var pivot2 = pck.Workbook.Worksheets[2].PivotTables[0];
+            var pivot3 = pck.Workbook.Worksheets[3].PivotTables[0];
+
+            var pivot4 = pck.Workbook.Worksheets[4].PivotTables[0];
+            var pivot5 = pck.Workbook.Worksheets[5].PivotTables[0];
+            pivot5.CacheDefinition.SourceRange = pck.Workbook.Worksheets[1].Cells["Q1:X300"];
+            
+            var pivot6 = pck.Workbook.Worksheets[6].PivotTables[0];
+            
+            pck.Workbook.Worksheets[6].Drawings.AddChart("chart1", OfficeOpenXml.Drawing.Chart.eChartType.ColumnStacked3D, pivot6);
+
+            pck.SaveAs(new FileInfo(@"c:\temp\pivot\pivotforread_new.xlsx"));
+        }
+        [Ignore]
+        [TestMethod]
+        public void CreatePivotMultData()
+        {
+            FileInfo fi = new FileInfo(@"c:\temp\test.xlsx");
+            ExcelPackage pck = new ExcelPackage(fi);
+
+            var ws = pck.Workbook.Worksheets.Add("Data");
+            var pv = pck.Workbook.Worksheets.Add("Pivot");
+
+            ws.Cells["A1"].Value = "Data1";
+            ws.Cells["B1"].Value = "Data2";
+
+            ws.Cells["A2"].Value = "1";
+            ws.Cells["B2"].Value = "2";
+
+            ws.Cells["A3"].Value = "3";
+            ws.Cells["B3"].Value = "4";
+
+            ws.Select("A1:B3");
+
+            var pt = pv.PivotTables.Add(pv.SelectedRange, ws.SelectedRange, "Pivot");
+
+            pt.RowFields.Add(pt.Fields["Data2"]);
+
+            var df=pt.DataFields.Add(pt.Fields["Data1"]);
+            df.Function = DataFieldFunctions.Count;
+
+            df=pt.DataFields.Add(pt.Fields["Data1"]);
+            df.Function = DataFieldFunctions.Sum;
+
+            df = pt.DataFields.Add(pt.Fields["Data1"]);
+            df.Function = DataFieldFunctions.StdDev;
+            df.Name = "DatA1_2";
+
+            pck.Save();
+        }
+        //[Ignore]
+        //[TestMethod]
+        public void SetBackground()
+        {
+            var ws = _pck.Workbook.Worksheets.Add("backimg");
+
+            ws.BackgroundImage.Image = Properties.Resources.Test1;
+            ws = _pck.Workbook.Worksheets.Add("backimg2");
+            ws.BackgroundImage.SetFromFile(new FileInfo(@"C:\Program Files (x86)\Microsoft Office\CLIPART\PUB60COR\WHIRL1.WMF"));
+        }
+        //[Ignore]
+        //[TestMethod]
+        public void SetHeaderFooterImage()
+        {
+            var ws = _pck.Workbook.Worksheets.Add("HeaderImage");
+            ws.HeaderFooter.OddHeader.CenteredText = "Before ";
+            var img=ws.HeaderFooter.OddHeader.InsertPicture(Properties.Resources.Test1, PictureAlignment.Centered);
+            img.Title = "Renamed Image";
+            img.GrayScale = true;
+            img.BiLevel = true;
+            img.Gain = .5;
+            img.Gamma = .35;
+
+            Assert.AreEqual(img.Width, 426);
+            img.Width /= 4;
+            Assert.AreEqual(img.Height, 49.5);
+            img.Height /= 4;
+            Assert.AreEqual(img.Left, 0);
+            Assert.AreEqual(img.Top, 0);
+            ws.HeaderFooter.OddHeader.CenteredText += " After";
+
+
+            img = ws.HeaderFooter.EvenFooter.InsertPicture(new FileInfo(@"C:\Program Files (x86)\Microsoft Office\CLIPART\PUB60COR\WHIRL1.WMF"), PictureAlignment.Left);
+            img.Title = "DiskFile";
+
+            img = ws.HeaderFooter.FirstHeader.InsertPicture(new FileInfo(@"C:\Program Files (x86)\Microsoft Office\CLIPART\PUB60COR\WING1.WMF"), PictureAlignment.Right);
+            img.Title = "DiskFile2";
+            ws.Cells["A1:A400"].Value = 1;
+
+            _pck.Workbook.Worksheets.Copy(ws.Name, "Copied HeaderImage");
+        }
+        //[Ignore]
+        //[TestMethod]
+        public void NamedStyles()
+        {
+            var wsSheet = _pck.Workbook.Worksheets.Add("NamedStyles");
+
+            var firstNamedStyle =
+				_pck.Workbook.Styles.CreateNamedStyle("templateFirst");
+				
+            var s=firstNamedStyle.Style;
+
+            s.Fill.PatternType = ExcelFillStyle.Solid;
+            s.Fill.BackgroundColor.SetColor(Color.LightGreen);
+            s.HorizontalAlignment = ExcelHorizontalAlignment.CenterContinuous;
+            s.VerticalAlignment = ExcelVerticalAlignment.Center;
+
+            var secondNamedStyle = _pck.Workbook.Styles.CreateNamedStyle("first", firstNamedStyle.Style).Style;
+            secondNamedStyle.Font.Bold = true;
+            secondNamedStyle.Font.SetFromFont(new Font("Arial Black", 8));
+            secondNamedStyle.Border.Bottom.Style = ExcelBorderStyle.Medium;
+            secondNamedStyle.Border.Left.Style = ExcelBorderStyle.Medium;
+
+            wsSheet.Cells["B2"].Value = "Text Center";
+            wsSheet.Cells["B2"].StyleName = "first";
+            _pck.Workbook.Styles.NamedStyles[0].Style.Font.Name = "Arial";
+
+            var rowStyle = _pck.Workbook.Styles.CreateNamedStyle("RowStyle", firstNamedStyle.Style).Style;
+            rowStyle.Fill.BackgroundColor.SetColor(Color.Pink);
+            wsSheet.Cells.StyleName = "templateFirst";
+            wsSheet.Cells["C5:H15"].Style.Fill.PatternType = ExcelFillStyle.Solid;
+            wsSheet.Cells["C5:H15"].Style.Fill.BackgroundColor.SetColor(Color.OrangeRed);
+
+           wsSheet.Cells["30:35"].StyleName = "RowStyle";
+           var colStyle = _pck.Workbook.Styles.CreateNamedStyle("columnStyle", firstNamedStyle.Style).Style;
+           colStyle.Fill.BackgroundColor.SetColor(Color.CadetBlue);
+
+           wsSheet.Cells["D:E"].StyleName = "ColumnStyle";
+        }
+        //[Ignore]
+        //[TestMethod]
+        public void StyleFill()
+        {
+            var ws = _pck.Workbook.Worksheets.Add("Fills");
+            ws.Cells["A1:C3"].Style.Fill.Gradient.Type = ExcelFillGradientType.Linear;
+            ws.Cells["A1:C3"].Style.Fill.Gradient.Color1.SetColor(Color.Red);
+            ws.Cells["A1:C3"].Style.Fill.Gradient.Color2.SetColor(Color.Blue);
+
+            ws.Cells["A1"].Style.Fill.PatternType = ExcelFillStyle.MediumGray;
+            ws.Cells["A1"].Style.Fill.BackgroundColor.SetColor(Color.ForestGreen);
+            var r=ws.Cells["A2:A3"];
+            r.Style.Fill.Gradient.Type = ExcelFillGradientType.Path;
+            r.Style.Fill.Gradient.Left = 0.7;
+            r.Style.Fill.Gradient.Right = 0.7;
+            r.Style.Fill.Gradient.Top = 0.7;
+            r.Style.Fill.Gradient.Bottom = 0.7;
+            
+            ws.Cells[4,1,4,360].Style.Fill.Gradient.Type = ExcelFillGradientType.Path;
+
+            for (double col = 1; col < 360; col++)
+            {                
+                r = ws.Cells[4, Convert.ToInt32(col)];
+                r.Style.Fill.Gradient.Degree = col;
+                r.Style.Fill.Gradient.Left = col / 360;
+                r.Style.Fill.Gradient.Right = col / 360;
+                r.Style.Fill.Gradient.Top = col / 360;
+                r.Style.Fill.Gradient.Bottom = col / 360;
+            }
+            r = ws.Cells["A5"];
+            r.Style.Fill.Gradient.Left = .50;
+
+            ws = _pck.Workbook.Worksheets.Add("FullFills");
+            ws.Cells.Style.Fill.Gradient.Left = 0.25;
+            ws.Cells["A1"].Value = "test";
+            ws.Cells["A1"].RichText.Add("Test rt");
+            ws.Cells.AutoFilter=true;
+            Assert.AreNotEqual(ws.Cells["A1:D5"].Value, null);
+        }
+        [Ignore]
+        [TestMethod]
+        public void BuildInStyles()
+        {
+            var pck = new ExcelPackage();
+            var ws=pck.Workbook.Worksheets.Add("Default");
+            ws.Cells.Style.Font.Name = "Arial";
+            ws.Cells.Style.Font.Size = 15;
+            ws.Cells.Style.Border.Bottom.Style = ExcelBorderStyle.MediumDashed;
+            var n=pck.Workbook.Styles.NamedStyles[0];
+            n.Style.Numberformat.Format = "yyyy";
+            n.Style.Font.Name = "Arial";
+            n.Style.Font.Size=15;
+            n.Style.Border.Bottom.Style = ExcelBorderStyle.Dotted;
+            n.Style.Border.Bottom.Color.SetColor(Color.Red);
+            n.Style.Fill.PatternType=ExcelFillStyle.Solid;
+            n.Style.Fill.BackgroundColor.SetColor(Color.Blue);
+            n.Style.Border.Bottom.Color.SetColor(Color.Red);
+            n.Style.HorizontalAlignment = ExcelHorizontalAlignment.Center;
+            n.Style.VerticalAlignment = ExcelVerticalAlignment.Center;
+            n.Style.TextRotation = 90;
+            ws.Cells["a1:c3"].StyleName="Normal";
+            //  n.CustomBuildin = true;
+            pck.SaveAs(new FileInfo(@"c:\temp\style.xlsx"));
+        }
+        //[Ignore]
+        //[TestMethod]
+        public void AutoFitColumns()
+        {
+           var ws=_pck.Workbook.Worksheets.Add("Autofit");
+           ws.Cells["A1:H1"].Value = "Auto fit column that is veeery long...";
+           ws.Cells["B1"].Style.TextRotation = 30;
+           ws.Cells["C1"].Style.TextRotation = 45;
+           ws.Cells["D1"].Style.TextRotation = 75;
+           ws.Cells["E1"].Style.TextRotation = 90;
+           ws.Cells["F1"].Style.TextRotation = 120;
+           ws.Cells["G1"].Style.TextRotation = 135;
+           ws.Cells["H1"].Style.TextRotation = 180;
+           ws.Cells["A1:H1"].AutoFitColumns(0);
+        }
+        [TestMethod,Ignore]
+        public void Moveissue()
+        {
+            _pck = new ExcelPackage(new FileInfo(@"C:\temp\bug\FormulaIssue\PreDelete.xlsx"));
+            _pck.Workbook.Worksheets[1].DeleteRow(2,4);
+            _pck.SaveAs(new FileInfo(@"c:\temp\move.xlsx"));
+        }
+        [TestMethod,Ignore]
+        public void DelCol()
+        {
+            _pck = new ExcelPackage(new FileInfo(@"C:\temp\bug\FormulaIssue\PreDeleteCol.xlsx"));
+            _pck.Workbook.Worksheets[1].DeleteColumn(5, 1);
+            _pck.SaveAs(new FileInfo(@"c:\temp\move.xlsx"));
+        }
+        [TestMethod,Ignore]
+        public void InsCol()
+        {
+            _pck = new ExcelPackage(new FileInfo(@"C:\temp\bug\FormulaIssue\PreDeleteCol.xlsx"));
+            _pck.Workbook.Worksheets[1].InsertColumn(4, 5);
+            _pck.SaveAs(new FileInfo(@"c:\temp\move.xlsx"));
+        }
+        [Ignore]
+        [TestMethod]
+        public void FileLockedProblem()
+        {
+            using (ExcelPackage pck = new ExcelPackage(new FileInfo(@"c:\temp\url.xlsx")))
+            {
+                pck.Workbook.Worksheets[1].DeleteRow(1, 1);
+                pck.Save();
+                pck.Dispose();
+            }
+        }
+        //[Ignore]
+        //[TestMethod]
+        public void CopyOverwrite()
+        {
+            var ws = _pck.Workbook.Worksheets.Add("CopyOverwrite");
+
+            for(int col=1;col<15;col++)
+            {
+                for (int row = 1; row < 30; row++)
+                {
+                    ws.SetValue(row, col, "cell " + ExcelAddressBase.GetAddress(row, col));
+                }
+            }
+            ws.Cells["A1:P30"].Copy(ws.Cells["B1"]);
+        }
+        [Ignore]
+        [TestMethod]
+        public void RunSample0()
+        {
+            FileInfo newFile = new FileInfo( @"c:\temp\bug\sample0.xlsx" );
+            using ( ExcelPackage package = new ExcelPackage( newFile ) )
+            {
+                ExcelWorksheet worksheet = package.Workbook.Worksheets[1];
+                worksheet.InsertColumn( 1, 1 );
+
+                ExcelColumn entireColumn = worksheet.Column( 1 );
+
+                var last = worksheet.Column(6);
+                last.Style.Fill.PatternType = ExcelFillStyle.Solid;
+                last.Style.Fill.BackgroundColor.SetColor(Color.Blue);
+                last.ColumnMax = 7;
+                worksheet.InsertColumn(7, 1);
+
+                //save our new workbook and we are done!
+                package.Save();
+            }
+        }
+        [Ignore]
+        [TestMethod]
+        public void Deletews()
+        {
+            FileInfo newFile = new FileInfo(@"c:\temp\bug\worksheet error.xlsx");
+            using (ExcelPackage package = new ExcelPackage(newFile))
+            {
+                var ws1 = package.Workbook.Worksheets.Add("sheet1");
+                var ws2 = package.Workbook.Worksheets.Add("sheet2");
+                var ws3 = package.Workbook.Worksheets.Add("sheet3");
+
+                package.Workbook.Worksheets.MoveToStart(ws3.Name);
+                //save our new workbook and we are done!
+                package.Save();
+            }
+            using (ExcelPackage package = new ExcelPackage(newFile))
+            {
+                package.Workbook.Worksheets.Delete(1);
+                var ws3 = package.Workbook.Worksheets.Add("sheet3");
+                package.SaveAs(new FileInfo(@"c:\temp\bug\worksheet error_save.xlsx"));
+            }
+        }
+
+        [TestMethod,Ignore]
+        public void Issue15207()
+        {
+            using (ExcelPackage ep = new ExcelPackage(new FileInfo(@"c:\temp\bug\worksheet error.xlsx")))
+            {
+                ExcelWorkbook wb = ep.Workbook;
+
+                if (wb != null)
+                {
+                    ExcelWorksheet ws = null;
+
+                    ws = wb.Worksheets[1];
+
+                    if (ws != null)
+                    {
+                        //do something with the worksheet
+                        ws.Dispose();
+                    }
+
+                    wb.Dispose();
+
+                } //if wb != null
+
+                wb = null;
+
+                //do some other things
+
+                //running through this next line now throws the null reference exception
+                //so the inbuilt dispose method doesn't work properly.
+            } //using (ExcelPackage ep = new ExcelPackage(new FileInfo(some_file))
+        }
+        #region Date1904 Test Cases
+        [TestMethod]
+        public void TestDate1904WithoutSetting()
+        {
+            string file = "test1904.xlsx";
+            DateTime dateTest1 = new DateTime(2008, 2, 29);
+            DateTime dateTest2 = new DateTime(1950, 11, 30);
+
+            if (File.Exists(file))
+                File.Delete(file);
+
+            ExcelPackage pack = new ExcelPackage(new FileInfo(file));
+            ExcelWorksheet w = pack.Workbook.Worksheets.Add("test");
+            w.Cells[1, 1, 2, 1].Style.Numberformat.Format = ExcelNumberFormat.GetFromBuildInFromID(14);
+            w.Cells[1, 1].Value = dateTest1;
+            w.Cells[2, 1].Value = dateTest2;
+            pack.Save();
+
+
+            ExcelPackage pack2 = new ExcelPackage(new FileInfo(file));
+            ExcelWorksheet w2 = pack2.Workbook.Worksheets["test"];
+            
+            Assert.AreEqual(dateTest1, w2.Cells[1, 1].Value);
+            Assert.AreEqual(dateTest2, w2.Cells[2, 1].Value);
+        }
+        
+        [TestMethod]
+        public void TestDate1904WithSetting()
+        {
+            string file = "test1904.xlsx";
+            DateTime dateTest1 = new DateTime(2008, 2, 29);
+            DateTime dateTest2 = new DateTime(1950, 11, 30);
+
+            if (File.Exists(file))
+                File.Delete(file);
+
+            ExcelPackage pack = new ExcelPackage(new FileInfo(file));
+            pack.Workbook.Date1904 = true;
+
+            ExcelWorksheet w = pack.Workbook.Worksheets.Add("test");
+            w.Cells[1, 1, 2, 1].Style.Numberformat.Format = ExcelNumberFormat.GetFromBuildInFromID(14);
+            w.Cells[1, 1].Value = dateTest1;
+            w.Cells[2, 1].Value = dateTest2;
+            pack.Save();
+
+
+            ExcelPackage pack2 = new ExcelPackage(new FileInfo(file));
+            ExcelWorksheet w2 = pack2.Workbook.Worksheets["test"];
+
+            Assert.AreEqual(dateTest1,w2.Cells[1, 1].Value);
+            Assert.AreEqual(dateTest2, w2.Cells[2, 1].Value);
+        }
+
+        [TestMethod]
+        public void TestDate1904SetAndRemoveSetting()
+        {
+            string file = "test1904.xlsx";
+            DateTime dateTest1 = new DateTime(2008, 2, 29);
+            DateTime dateTest2 = new DateTime(1950, 11, 30);
+
+            if (File.Exists(file))
+                File.Delete(file);
+
+            ExcelPackage pack = new ExcelPackage(new FileInfo(file));
+            pack.Workbook.Date1904 = true;
+
+            ExcelWorksheet w = pack.Workbook.Worksheets.Add("test");
+            w.Cells[1, 1, 2, 1].Style.Numberformat.Format = ExcelNumberFormat.GetFromBuildInFromID(14);
+            w.Cells[1, 1].Value = dateTest1;
+            w.Cells[2, 1].Value = dateTest2;
+            pack.Save();
+
+
+            ExcelPackage pack2 = new ExcelPackage(new FileInfo(file));
+            pack2.Workbook.Date1904 = false;
+            pack2.Save();
+
+
+            ExcelPackage pack3 = new ExcelPackage(new FileInfo(file));
+            ExcelWorksheet w3 = pack3.Workbook.Worksheets["test"];
+
+            Assert.AreEqual(dateTest1.AddDays(365.5 * -4) ,w3.Cells[1, 1].Value);
+            Assert.AreEqual(dateTest2.AddDays(365.5 * -4), w3.Cells[2, 1].Value);
+        }
+
+        [TestMethod]
+        public void TestDate1904SetAndSetSetting()
+        {
+            string file = "test1904.xlsx";
+            DateTime dateTest1 = new DateTime(2008, 2, 29);
+            DateTime dateTest2 = new DateTime(1950, 11, 30);
+
+            if (File.Exists(file))
+                File.Delete(file);
+
+            ExcelPackage pack = new ExcelPackage(new FileInfo(file));
+            pack.Workbook.Date1904 = true;
+
+            ExcelWorksheet w = pack.Workbook.Worksheets.Add("test");
+            w.Cells[1, 1, 2, 1].Style.Numberformat.Format = ExcelNumberFormat.GetFromBuildInFromID(14);
+            w.Cells[1, 1].Value = dateTest1;
+            w.Cells[2, 1].Value = dateTest2;
+            pack.Save();
+
+
+            ExcelPackage pack2 = new ExcelPackage(new FileInfo(file));
+            pack2.Workbook.Date1904 = true;  // Only the cells must be updated when this change, if set the same nothing must change
+            pack2.Save();
+
+
+            ExcelPackage pack3 = new ExcelPackage(new FileInfo(file));
+            ExcelWorksheet w3 = pack3.Workbook.Worksheets["test"];
+
+            Assert.AreEqual(dateTest1, w3.Cells[1, 1].Value);
+            Assert.AreEqual(dateTest2,w3.Cells[2, 1].Value);
+        }
+        [TestMethod,Ignore]
+        public void SaveToStream()
+        {
+            var stream = new MemoryStream(File.ReadAllBytes(@"c:\temp\book1.xlsx"));
+            var excelPackage = new ExcelPackage(stream);
+            excelPackage.Workbook.Worksheets.Add("test");
+            excelPackage.Save();
+            var s=stream.ToArray();
+        }
+        [TestMethod,Ignore]
+        public void ColumnsTest()
+        {
+            var excelPackage = new ExcelPackage();
+            var ws=excelPackage.Workbook.Worksheets.Add("ColumnTest");
+
+
+            for (var c = 4; c <= 20; c += 4)
+            {
+                var col = ws.Column(c);
+                col.ColumnMax = c + 3;
+            }
+
+            ws.Column(3).Hidden = true;
+            ws.Column(6).Hidden = true;
+            ws.Column(9).Hidden = true;
+            ws.Column(15).Hidden = true;
+            ws.Cells["a1:Z1"].Value = "Test";
+            ws.Cells["a1:FF33"].AutoFitColumns(0);
+            ws.Column(26).ColumnMax=ExcelPackage.MaxColumns;
+            excelPackage.SaveAs(new FileInfo(@"c:\temp\autofit.xlsx"));
+        }
+        
+        #endregion
+    }
+}