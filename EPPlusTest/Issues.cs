﻿using System;
using System.Diagnostics;
using System.Drawing;
using System.Linq;
using System.Reflection;
using Microsoft.VisualStudio.TestTools.UnitTesting;
using System.IO;
using OfficeOpenXml;
using OfficeOpenXml.FormulaParsing.Logging;
using OfficeOpenXml.Style;
using System.Data;
using OfficeOpenXml.Table;
using System.Collections.Generic;
using OfficeOpenXml.Table.PivotTable;
using OfficeOpenXml.Drawing.Chart;
using System.Text;
using System.Dynamic;

namespace EPPlusTest
{
    /// <summary>
    /// This class contains testcases for issues on Codeplex and Github.
    /// All tests requiering an template should be set to ignored as it's not practical to include all xlsx templates in the project.
    /// </summary>
    [TestClass]
    public class Issues
    {
        [TestInitialize]
        public void Initialize()
        {
            if (!Directory.Exists(@"c:\Temp"))
            {
                Directory.CreateDirectory(@"c:\Temp");
            }
            if (!Directory.Exists(@"c:\Temp\bug"))
            {
                Directory.CreateDirectory(@"c:\Temp\bug");
            }
        }
        [TestMethod, Ignore]
        public void Issue15052()
        {
            var p = new ExcelPackage();
            var ws = p.Workbook.Worksheets.Add("test");
            ws.Cells["A1:A4"].Value = 1;
            ws.Cells["B1:B4"].Value = 2;
            ws.Cells[1, 1, 4, 1].Style.Numberformat.Format = "#,##0.00;[Red]-#,##0.00";
            ws.Cells[1, 2, 5, 2].Style.Numberformat.Format = "#,##0;[Red]-#,##0";

            p.SaveAs(new FileInfo(@"c:\temp\style.xlsx"));
        }
        [TestMethod]
        public void Issue15041()
        {
            using (var package = new ExcelPackage())
            {
                var ws = package.Workbook.Worksheets.Add("Test");
                ws.Cells["A1"].Value = 202100083;
                ws.Cells["A1"].Style.Numberformat.Format = "00\\.00\\.00\\.000\\.0";
                Assert.AreEqual("02.02.10.008.3", ws.Cells["A1"].Text);
                ws.Dispose();
            }
        }
        [TestMethod]
        public void Issue15031()
        {
            var d = OfficeOpenXml.Utils.ConvertUtil.GetValueDouble(new TimeSpan(35, 59, 1));
            using (var package = new ExcelPackage())
            {
                var ws = package.Workbook.Worksheets.Add("Test");
                ws.Cells["A1"].Value = d;
                ws.Cells["A1"].Style.Numberformat.Format = "[t]:mm:ss";
                ws.Dispose();
            }
        }
        [TestMethod]
        public void Issue15022()
        {
            using (var package = new ExcelPackage())
            {
                var ws = package.Workbook.Worksheets.Add("Test");
                ws.Cells.AutoFitColumns();
                ws.Cells["A1"].Style.Numberformat.Format = "0";
                ws.Cells.AutoFitColumns();
            }
        }
        [TestMethod]
        public void Issue15056()
        {
            var path = @"C:\temp\output.xlsx";
            var file = new FileInfo(path);
            file.Delete();
            using (var ep = new ExcelPackage(file))
            {
                var s = ep.Workbook.Worksheets.Add("test");
                s.Cells["A1:A2"].Formula = ""; // or null, or non-empty whitespace, with same result
                ep.Save();
            }

        }
        [Ignore]
        [TestMethod]
        public void Issue15058()
        {
            System.IO.FileInfo newFile = new System.IO.FileInfo(@"C:\Temp\output.xlsx");
            ExcelPackage excelP = new ExcelPackage(newFile);
            ExcelWorksheet ws = excelP.Workbook.Worksheets[1];
        }
        [Ignore]
        [TestMethod]
        public void Issue15063()
        {
            System.IO.FileInfo newFile = new System.IO.FileInfo(@"C:\Temp\bug\TableFormula.xlsx");
            ExcelPackage excelP = new ExcelPackage(newFile);
            ExcelWorksheet ws = excelP.Workbook.Worksheets[1];
            ws.Calculate();
        }
        [Ignore]
        [TestMethod]
        public void Issue15112()
        {
            System.IO.FileInfo case1 = new System.IO.FileInfo(@"c:\temp\bug\src\src\DeleteRowIssue\Template.xlsx");
            var p = new ExcelPackage(case1);
            var first = p.Workbook.Worksheets[1];
            first.DeleteRow(5);
            p.SaveAs(new System.IO.FileInfo(@"c:\temp\bug\DeleteCol_case1.xlsx"));

            var case2 = new System.IO.FileInfo(@"c:\temp\bug\src2\DeleteRowIssue\Template.xlsx");
            p = new ExcelPackage(case2);
            first = p.Workbook.Worksheets[1];
            first.DeleteRow(5);
            p.SaveAs(new System.IO.FileInfo(@"c:\temp\bug\DeleteCol_case2.xlsx"));
        }

        [Ignore]
        [TestMethod]
        public void Issue15118()
        {
            using (var package = new OfficeOpenXml.ExcelPackage(new FileInfo(@"c:\temp\bugOutput.xlsx"), new FileInfo(@"c:\temp\bug\DeleteRowIssue\Template.xlsx")))
            {
                ExcelWorkbook workBook = package.Workbook;
                var worksheet = workBook.Worksheets[1];
                worksheet.Cells[9, 6, 9, 7].Merge = true;
                worksheet.Cells[9, 8].Merge = false;

                worksheet.DeleteRow(5);
                worksheet.DeleteColumn(5);
                worksheet.DeleteColumn(5);
                worksheet.DeleteColumn(5);
                worksheet.DeleteColumn(5);

                package.Save();
            }
        }
        [Ignore]
        [TestMethod]
        public void Issue15109()
        {
            System.IO.FileInfo newFile = new System.IO.FileInfo(@"C:\Temp\bug\test01.xlsx");
            ExcelPackage excelP = new ExcelPackage(newFile);
            ExcelWorksheet ws = excelP.Workbook.Worksheets[1];
            Assert.AreEqual("A1:Z75", ws.Dimension.Address);
            excelP.Dispose();

            newFile = new System.IO.FileInfo(@"C:\Temp\bug\test02.xlsx");
            excelP = new ExcelPackage(newFile);
            ws = excelP.Workbook.Worksheets[1];
            Assert.AreEqual("A1:AF501", ws.Dimension.Address);
            excelP.Dispose();

            newFile = new System.IO.FileInfo(@"C:\Temp\bug\test03.xlsx");
            excelP = new ExcelPackage(newFile);
            ws = excelP.Workbook.Worksheets[1];
            Assert.AreEqual("A1:AD406", ws.Dimension.Address);
            excelP.Dispose();
        }
        [Ignore]
        [TestMethod]
        public void Issue15120()
        {
            var p = new ExcelPackage(new System.IO.FileInfo(@"C:\Temp\bug\pp.xlsx"));
            ExcelWorksheet ws = p.Workbook.Worksheets["tum_liste"];
            ExcelWorksheet wPvt = p.Workbook.Worksheets.Add("pvtSheet");
            var pvSh = wPvt.PivotTables.Add(wPvt.Cells["B5"], ws.Cells[ws.Dimension.Address.ToString()], "pvtS");

            //p.Save();
        }
        [TestMethod]
        public void Issue15113()
        {
            var p = new ExcelPackage();
            var ws = p.Workbook.Worksheets.Add("t");
            ws.Cells["A1"].Value = " Performance Update";
            ws.Cells["A1:H1"].Merge = true;
            ws.Cells["A1:H1"].Style.HorizontalAlignment = ExcelHorizontalAlignment.CenterContinuous;
            ws.Cells["A1:H1"].Style.Font.Size = 14;
            ws.Cells["A1:H1"].Style.Font.Color.SetColor(Color.Red);
            ws.Cells["A1:H1"].Style.Font.Bold = true;
            p.SaveAs(new FileInfo(@"c:\temp\merge.xlsx"));
        }
        [TestMethod]
        public void Issue15141()
        {
            using (ExcelPackage package = new ExcelPackage())
            using (ExcelWorksheet sheet = package.Workbook.Worksheets.Add("Test"))
            {
                sheet.Cells.Style.Fill.PatternType = ExcelFillStyle.Solid;
                sheet.Cells.Style.Fill.BackgroundColor.SetColor(Color.White);
                sheet.Cells[1, 1, 1, 3].Style.Border.BorderAround(ExcelBorderStyle.Thin);
                sheet.Cells[1, 5, 2, 5].Style.Border.BorderAround(ExcelBorderStyle.Thin);
                ExcelColumn column = sheet.Column(3); // fails with exception
            }
        }
        [TestMethod, Ignore]
        public void Issue15145()
        {
            using (ExcelPackage p = new ExcelPackage(new System.IO.FileInfo(@"C:\Temp\bug\ColumnInsert.xlsx")))
            {
                ExcelWorksheet ws = p.Workbook.Worksheets[1];
                ws.InsertColumn(12, 3);
                ws.InsertRow(30, 3);
                ws.DeleteRow(31, 1);
                ws.DeleteColumn(7, 1);
                p.SaveAs(new System.IO.FileInfo(@"C:\Temp\bug\InsertCopyFail.xlsx"));
            }
        }
        [TestMethod, Ignore]
        public void Issue15150()
        {
            var template = new FileInfo(@"c:\temp\bug\ClearIssue.xlsx");
            const string output = @"c:\temp\bug\ClearIssueSave.xlsx";

            using (var pck = new ExcelPackage(template, false))
            {
                var ws = pck.Workbook.Worksheets[1];
                ws.Cells["A2:C3"].Value = "Test";
                var c = ws.Cells["B2:B3"];
                c.Clear();

                pck.SaveAs(new FileInfo(output));
            }
        }

        [TestMethod, Ignore]
        public void Issue15146()
        {
            var template = new FileInfo(@"c:\temp\bug\CopyFail.xlsx");
            const string output = @"c:\temp\bug\CopyFail-Save.xlsx";

            using (var pck = new ExcelPackage(template, false))
            {
                var ws = pck.Workbook.Worksheets[3];

                //ws.InsertColumn(3, 1);
                CustomColumnInsert(ws, 3, 1);

                pck.SaveAs(new FileInfo(output));
            }
        }

        private static void CustomColumnInsert(ExcelWorksheet ws, int column, int columns)
        {
            var source = ws.Cells[1, column, ws.Dimension.End.Row, ws.Dimension.End.Column];
            var dest = ws.Cells[1, column + columns, ws.Dimension.End.Row, ws.Dimension.End.Column + columns];
            source.Copy(dest);
        }
#if !Core
        [TestMethod]
        public void Issue15123()
        {
            var p = new ExcelPackage();
            var ws = p.Workbook.Worksheets.Add("t");
            using (var dt = new DataTable())
            {
                dt.Columns.Add("String", typeof(string));
                dt.Columns.Add("Int", typeof(int));
                dt.Columns.Add("Bool", typeof(bool));
                dt.Columns.Add("Double", typeof(double));
                dt.Columns.Add("Date", typeof(DateTime));

                var dr = dt.NewRow();
                dr[0] = "Row1";
                dr[1] = 1;
                dr[2] = true;
                dr[3] = 1.5;
                dr[4] = new DateTime(2014, 12, 30);
                dt.Rows.Add(dr);

                dr = dt.NewRow();
                dr[0] = "Row2";
                dr[1] = 2;
                dr[2] = false;
                dr[3] = 2.25;
                dr[4] = new DateTime(2014, 12, 31);
                dt.Rows.Add(dr);

                ws.Cells["A1"].LoadFromDataTable(dt, true);
                ws.Cells["D2:D3"].Style.Numberformat.Format = "(* #,##0.00);_(* (#,##0.00);_(* \"-\"??_);(@)";

                ws.Cells["E2:E3"].Style.Numberformat.Format = "mm/dd/yyyy";
                ws.Cells.AutoFitColumns();
                Assert.AreNotEqual(ws.Cells[2, 5].Text, "");
            }
        }
#endif
        [TestMethod]
        public void Issue15128()
        {
            var p = new ExcelPackage();
            var ws = p.Workbook.Worksheets.Add("t");
            ws.Cells["A1"].Value = 1;
            ws.Cells["B1"].Value = 2;
            ws.Cells["B2"].Formula = "A1+$B$1";
            ws.Cells["C1"].Value = "Test";
            ws.Cells["A1:B2"].Copy(ws.Cells["C1"]);
            ws.Cells["B2"].Copy(ws.Cells["D1"]);
            p.SaveAs(new FileInfo(@"c:\temp\bug\copy.xlsx"));
        }

        [TestMethod]
        public void IssueMergedCells()
        {
            var p = new ExcelPackage();
            var ws = p.Workbook.Worksheets.Add("t");
            ws.Cells["A1:A5,C1:C8"].Merge = true;
            ws.Cells["C1:C8"].Merge = false;
            ws.Cells["A1:A8"].Merge = false;
            p.Dispose();
        }
        [Ignore]
        [TestMethod]
        public void Issue15158()
        {
            using (var package = new OfficeOpenXml.ExcelPackage(new FileInfo(@"c:\temp\Output.xlsx"), new FileInfo(@"C:\temp\bug\DeleteColFormula\FormulasIssue\demo.xlsx")))
            {
                ExcelWorkbook workBook = package.Workbook;
                ExcelWorksheet worksheet = workBook.Worksheets[1];

                //string column = ColumnIndexToColumnLetter(28);
                worksheet.DeleteColumn(28);

                if (worksheet.Cells["AA19"].Formula != "")
                {
                    throw new Exception("this cell should not have formula");
                }

                package.Save();
            }
        }

        public class cls1
        {
            public int prop1 { get; set; }
        }

        public class cls2 : cls1
        {
            public string prop2 { get; set; }
        }
        [TestMethod]
        public void LoadFromColIssue()
        {
            var l = new List<cls1>();

            l.Add(new cls1() { prop1 = 1 });
            l.Add(new cls2() { prop1 = 1, prop2 = "test1" });

            var p = new ExcelPackage();
            var ws = p.Workbook.Worksheets.Add("Test");

            ws.Cells["A1"].LoadFromCollection(l, true, TableStyles.Light16, BindingFlags.Instance | BindingFlags.Public,
                new MemberInfo[] { typeof(cls2).GetProperty("prop2") });
        }

        [TestMethod]
        public void Issue15168()
        {
            using (var p = new ExcelPackage())
            {
                var ws = p.Workbook.Worksheets.Add("Test");
                ws.Cells[1, 1].Value = "A1";
                ws.Cells[2, 1].Value = "A2";

                ws.Cells[2, 1].Value = ws.Cells[1, 1].Value;
                Assert.AreEqual("A1", ws.Cells[1, 1].Value);
            }
        }
        [Ignore]
        [TestMethod]
        public void Issue15159()
        {
            var fs = new FileStream(@"C:\temp\bug\DeleteColFormula\FormulasIssue\demo.xlsx", FileMode.OpenOrCreate);
            using (var package = new OfficeOpenXml.ExcelPackage(fs))
            {
                package.Save();
            }
            fs.Seek(0, SeekOrigin.Begin);
            var fs2 = fs;
        }
        [TestMethod]
        public void Issue15179()
        {
            using (var package = new OfficeOpenXml.ExcelPackage())
            {
                var ws = package.Workbook.Worksheets.Add("MergeDeleteBug");
                ws.Cells["E3:F3"].Merge = true;
                ws.Cells["E3:F3"].Merge = false;
                ws.DeleteRow(2, 6);
                ws.Cells["A1"].Value = 0;
                var s = ws.Cells["A1"].Value.ToString();

            }
        }
        [Ignore]
        [TestMethod]
        public void Issue15169()
        {
            FileInfo fileInfo = new FileInfo(@"C:\temp\bug\issue\input.xlsx");

            ExcelPackage excelPackage = new ExcelPackage(fileInfo);
            {
                string sheetName = "Labour Costs";

                ExcelWorksheet ws = excelPackage.Workbook.Worksheets[sheetName];
                excelPackage.Workbook.Worksheets.Delete(ws);

                ws = excelPackage.Workbook.Worksheets.Add(sheetName);

                excelPackage.SaveAs(new FileInfo(@"C:\temp\bug\issue\output2.xlsx"));
            }
        }
        [Ignore]
        [TestMethod]
        public void Issue15172()
        {
            FileInfo fileInfo = new FileInfo(@"C:\temp\bug\book2.xlsx");

            ExcelPackage excelPackage = new ExcelPackage(fileInfo);
            {
                ExcelWorksheet ws = excelPackage.Workbook.Worksheets[1];

                Assert.AreEqual("IF($R10>=X$2,1,0)", ws.Cells["X10"].Formula);
                ws.Calculate();
                Assert.AreEqual(0D, ws.Cells["X10"].Value);
            }
        }
        [Ignore]
        [TestMethod]
        public void Issue15174()
        {
            using (ExcelPackage package = new ExcelPackage(new FileInfo(@"C:\temp\bug\MyTemplate.xlsx")))
            {
                package.Workbook.Worksheets[1].Column(2).Style.Numberformat.Format = "dd/mm/yyyy";

                package.SaveAs(new FileInfo(@"C:\temp\bug\MyTemplate2.xlsx"));
            }
        }
        [Ignore]
        [TestMethod]
        public void PictureIssue()
        {
            var p = new ExcelPackage();
            var ws = p.Workbook.Worksheets.Add("t");
            ws.Drawings.AddPicture("Test", new FileInfo(@"c:\temp\bug\2152228.jpg"));
            p.SaveAs(new FileInfo(@"c:\temp\bug\pic.xlsx"));
        }

        [Ignore]
        [TestMethod]
        public void Issue14988()
        {
            var guid = Guid.NewGuid().ToString("N");
            using (var outputStream = new FileStream(@"C:\temp\" + guid + ".xlsx", FileMode.Create))
            {
                using (var inputStream = new FileStream(@"C:\temp\bug2.xlsx", FileMode.Open))
                {
                    using (var package = new ExcelPackage(outputStream, inputStream, "Test"))
                    {
                        var ws = package.Workbook.Worksheets.Add("Test empty");
                        ws.Cells["A1"].Value = "Test";
                        package.Encryption.Password = "Test2";
                        package.Save();
                        //package.SaveAs(new FileInfo(@"c:\temp\test2.xlsx"));
                    }
                }
            }
        }

        [TestMethod, Ignore]
        public void Issue15173_1()
        {
            using (var pck = new ExcelPackage(new FileInfo(@"c:\temp\EPPlusIssues\Excel01.xlsx")))
            {
                var sw = new Stopwatch();
                //pck.Workbook.FormulaParser.Configure(x => x.AttachLogger(LoggerFactory.CreateTextFileLogger(new FileInfo(@"c:\Temp\log1.txt"))));
                sw.Start();
                var ws = pck.Workbook.Worksheets.First();
                pck.Workbook.Calculate();
                Assert.AreEqual("20L2300", ws.Cells["F4"].Value);
                Assert.AreEqual("20K2E01", ws.Cells["F5"].Value);
                var f7Val = pck.Workbook.Worksheets["MODELLO-TIPO PANNELLO"].Cells["F7"].Value;
                Assert.AreEqual(13.445419, Math.Round((double)f7Val, 6));
                sw.Stop();
                Console.WriteLine(sw.Elapsed.TotalSeconds); // approx. 10 seconds

            }
        }

        [TestMethod, Ignore]
        public void Issue15173_2()
        {
            using (var pck = new ExcelPackage(new FileInfo(@"c:\temp\EPPlusIssues\Excel02.xlsx")))
            {
                var sw = new Stopwatch();
                pck.Workbook.FormulaParser.Configure(x => x.AttachLogger(LoggerFactory.CreateTextFileLogger(new FileInfo(@"c:\Temp\log1.txt"))));
                sw.Start();
                var ws = pck.Workbook.Worksheets.First();
                //ws.Calculate();
                pck.Workbook.Calculate();
                Assert.AreEqual("20L2300", ws.Cells["F4"].Value);
                Assert.AreEqual("20K2E01", ws.Cells["F5"].Value);
                sw.Stop();
                Console.WriteLine(sw.Elapsed.TotalSeconds); // approx. 10 seconds

            }
        }
        [Ignore]
        [TestMethod]
        public void Issue15154()
        {
            Directory.EnumerateFiles(@"c:\temp\bug\ConstructorInvokationNotThreadSafe\").AsParallel().ForAll(file =>
            {
                //lock (_lock)
                //{
                using (var package = new ExcelPackage(new FileStream(file, FileMode.Open)))
                {
                    package.Workbook.Worksheets[1].Cells[1, 1].Value = file;
                    package.SaveAs(new FileInfo(@"c:\temp\bug\ConstructorInvokationNotThreadSafe\new\" + new FileInfo(file).Name));
                }
                //}
            });

        }
        [Ignore]
        [TestMethod]
        public void Issue15188()
        {
            using (var package = new ExcelPackage())
            {
                var worksheet = package.Workbook.Worksheets.Add("test");
                worksheet.Column(6).Style.Numberformat.Format = "mm/dd/yyyy";
                worksheet.Column(7).Style.Numberformat.Format = "mm/dd/yyyy";
                worksheet.Column(8).Style.Numberformat.Format = "mm/dd/yyyy";
                worksheet.Column(10).Style.Numberformat.Format = "mm/dd/yyyy";

                worksheet.Cells[2, 6].Value = DateTime.Today;
                string a = worksheet.Cells[2, 6].Text;
                Assert.AreEqual(DateTime.Today.ToString("MM/dd/yyyy"), a);
            }
        }
        [TestMethod, Ignore]
        public void Issue15194()
        {
            using (var package = new OfficeOpenXml.ExcelPackage(new FileInfo(@"c:\temp\bug\i15194-Save.xlsx"), new FileInfo(@"c:\temp\bug\I15194.xlsx")))
            {
                ExcelWorkbook workBook = package.Workbook;
                var worksheet = workBook.Worksheets[1];

                worksheet.Cells["E3:F3"].Merge = false;

                worksheet.DeleteRow(2, 6);

                package.Save();
            }
        }
        [TestMethod, Ignore]
        public void Issue15195()
        {
            using (var package = new OfficeOpenXml.ExcelPackage(new FileInfo(@"c:\temp\bug\i15195_Save.xlsx"), new FileInfo(@"c:\temp\bug\i15195.xlsx")))
            {
                ExcelWorkbook workBook = package.Workbook;
                var worksheet = workBook.Worksheets[1];

                worksheet.InsertColumn(8, 2);

                package.Save();
            }
        }
        [TestMethod, Ignore]
        public void Issue14788()
        {
            using (var package = new OfficeOpenXml.ExcelPackage(new FileInfo(@"c:\temp\bug\i15195_Save.xlsx"), new FileInfo(@"c:\temp\bug\GetWorkSheetXmlBad.xlsx")))
            {
                ExcelWorkbook workBook = package.Workbook;
                var worksheet = workBook.Worksheets[1];

                worksheet.InsertColumn(8, 2);

                package.Save();
            }
        }
        [TestMethod, Ignore]
        public void Issue15167()
        {
            FileInfo fileInfo = new FileInfo(@"c:\temp\bug\Draw\input.xlsx");

            ExcelPackage excelPackage = new ExcelPackage(fileInfo);
            {
                string sheetName = "Board pack";

                ExcelWorksheet ws = excelPackage.Workbook.Worksheets[sheetName];
                excelPackage.Workbook.Worksheets.Delete(ws);

                ws = excelPackage.Workbook.Worksheets.Add(sheetName);

                excelPackage.SaveAs(new FileInfo(@"c:\temp\bug\output.xlsx"));
            }
        }
        [TestMethod, Ignore]
        public void Issue15198()
        {
            using (var package = new OfficeOpenXml.ExcelPackage(new FileInfo(@"c:\temp\bug\Output.xlsx"), new FileInfo(@"c:\temp\bug\demo.xlsx")))
            {
                ExcelWorkbook workBook = package.Workbook;
                var worksheet = workBook.Worksheets[1];

                worksheet.DeleteRow(12);

                package.Save();
            }
        }
        [TestMethod, Ignore]
        public void Issue13492()
        {
            using (var package = new OfficeOpenXml.ExcelPackage(new FileInfo(@"c:\temp\bug\Bug13492.xlsx")))
            {
                ExcelWorkbook workBook = package.Workbook;
                var worksheet = workBook.Worksheets[1];

                var rt = worksheet.Cells["K31"].RichText.Text;

                package.Save();
            }
        }
        [TestMethod, Ignore]
        public void Issue14966()
        {
            using (var package = new ExcelPackage(new FileInfo(@"c:\temp\bug\ssis\FileFromReportingServer2012.xlsx")))
                package.SaveAs(new FileInfo(@"c:\temp\bug\ssis\Corrupted.xlsx"));
        }
        [TestMethod, Ignore]
        public void Issue15200()
        {
            File.Copy(@"C:\temp\bug\EPPlusRangeCopyTest\EPPlusRangeCopyTest\input.xlsx", @"C:\temp\bug\EPPlusRangeCopyTest\EPPlusRangeCopyTest\output.xlsx", true);

            using (var p = new ExcelPackage(new FileInfo(@"C:\temp\bug\EPPlusRangeCopyTest\EPPlusRangeCopyTest\output.xlsx")))
            {
                var sheet = p.Workbook.Worksheets.First();

                var sourceRange = sheet.Cells[1, 1, 1, 2];
                var resultRange = sheet.Cells[3, 1, 3, 2];
                sourceRange.Copy(resultRange);

                sourceRange = sheet.Cells[1, 1, 1, 7];
                resultRange = sheet.Cells[5, 1, 5, 7];
                sourceRange.Copy(resultRange);  // This throws System.ArgumentException: Can't merge and already merged range

                sourceRange = sheet.Cells[1, 1, 1, 7];
                resultRange = sheet.Cells[7, 3, 7, 7];
                sourceRange.Copy(resultRange);  // This throws System.ArgumentException: Can't merge and already merged range

                p.Save();
            }
        }
        [TestMethod]
        public void Issue15212()
        {
            var s = "_(\"R$ \"* #,##0.00_);_(\"R$ \"* (#,##0.00);_(\"R$ \"* \"-\"??_);_(@_) )";
            using (var p = new ExcelPackage())
            {
                var ws = p.Workbook.Worksheets.Add("StyleBug");
                ws.Cells["A1"].Value = 5698633.64;
                ws.Cells["A1"].Style.Numberformat.Format = s;
                var t = ws.Cells["A1"].Text;
            }
        }
        [TestMethod, Ignore]
        public void Issue15213()
        {
            using (var p = new ExcelPackage(new FileInfo(@"c:\temp\bug\ExcelClearDemo\exceltestfile.xlsx")))
            {
                foreach (var ws in p.Workbook.Worksheets)
                {
                    ws.Cells[1023, 1, ws.Dimension.End.Row - 2, ws.Dimension.End.Column].Clear();
                    Assert.AreNotEqual(ws.Dimension, null);
                }
                foreach (var cell in p.Workbook.Worksheets[2].Cells)
                {
                    Console.WriteLine(cell);
                }
                p.SaveAs(new FileInfo(@"c:\temp\bug\ExcelClearDemo\exceltestfile-save.xlsx"));
            }
        }

        [TestMethod, Ignore]
        public void Issuer15217()
        {

            using (var p = new ExcelPackage(new FileInfo(@"c:\temp\bug\FormatRowCol.xlsx")))
            {
                var ws = p.Workbook.Worksheets.Add("fmt");
                ws.Row(1).Style.Fill.PatternType = ExcelFillStyle.Solid;
                ws.Row(1).Style.Fill.BackgroundColor.SetColor(Color.LightGray);
                ws.Cells["A1:B2"].Value = 1;
                ws.Column(1).Style.Numberformat.Format = "yyyy-mm-dd hh:mm";
                ws.Column(2).Style.Numberformat.Format = "#,##0";
                p.Save();
            }
        }
        [TestMethod, Ignore]
        public void Issuer15228()
        {
            using (var p = new ExcelPackage())
            {
                var ws = p.Workbook.Worksheets.Add("colBug");

                var col = ws.Column(7);
                col.ColumnMax = 8;
                col.Hidden = true;

                var col8 = ws.Column(8);
                Assert.AreEqual(true, col8.Hidden);
            }
        }

        [TestMethod, Ignore]
        public void Issue15234()
        {
            using (var p = new ExcelPackage(new FileInfo(@"c:\temp\bug\merge2\input.xlsx")))
            {
                var sheet = p.Workbook.Worksheets.First();

                var sourceRange = sheet.Cells["1:4"];

                sheet.InsertRow(5, 4);

                var resultRange = sheet.Cells["5:8"];
                sourceRange.Copy(resultRange);

                p.Save();
            }
        }
        [TestMethod]
        /**** Pivottable issue ****/
        public void Issue()
        {
            DirectoryInfo outputDir = new DirectoryInfo(@"c:\ExcelPivotTest");
            FileInfo MyFile = new FileInfo(@"c:\temp\bug\pivottable.xlsx");
            LoadData(MyFile);
            BuildPivotTable1(MyFile);
            BuildPivotTable2(MyFile);
        }

        private void LoadData(FileInfo MyFile)
        {
            if (MyFile.Exists)
            {
                MyFile.Delete();  // ensures we create a new workbook
            }

            using (ExcelPackage EP = new ExcelPackage(MyFile))
            {
                // add a new worksheet to the empty workbook
                ExcelWorksheet wsData = EP.Workbook.Worksheets.Add("Data");
                //Add the headers
                wsData.Cells[1, 1].Value = "INVOICE_DATE";
                wsData.Cells[1, 2].Value = "TOTAL_INVOICE_PRICE";
                wsData.Cells[1, 3].Value = "EXTENDED_PRICE_VARIANCE";
                wsData.Cells[1, 4].Value = "AUDIT_LINE_STATUS";
                wsData.Cells[1, 5].Value = "RESOLUTION_STATUS";
                wsData.Cells[1, 6].Value = "COUNT";

                //Add some items...
                wsData.Cells["A2"].Value = Convert.ToDateTime("04/2/2012");
                wsData.Cells["B2"].Value = 33.63;
                wsData.Cells["C2"].Value = (-.87);
                wsData.Cells["D2"].Value = "Unfavorable Price Variance";
                wsData.Cells["E2"].Value = "Pending";
                wsData.Cells["F2"].Value = 1;

                wsData.Cells["A3"].Value = Convert.ToDateTime("04/2/2012");
                wsData.Cells["B3"].Value = 43.14;
                wsData.Cells["C3"].Value = (-1.29);
                wsData.Cells["D3"].Value = "Unfavorable Price Variance";
                wsData.Cells["E3"].Value = "Pending";
                wsData.Cells["F3"].Value = 1;

                wsData.Cells["A4"].Value = Convert.ToDateTime("11/8/2011");
                wsData.Cells["B4"].Value = 55;
                wsData.Cells["C4"].Value = (-2.87);
                wsData.Cells["D4"].Value = "Unfavorable Price Variance";
                wsData.Cells["E4"].Value = "Pending";
                wsData.Cells["F4"].Value = 1;

                wsData.Cells["A5"].Value = Convert.ToDateTime("11/8/2011");
                wsData.Cells["B5"].Value = 38.72;
                wsData.Cells["C5"].Value = (-5.00);
                wsData.Cells["D5"].Value = "Unfavorable Price Variance";
                wsData.Cells["E5"].Value = "Pending";
                wsData.Cells["F5"].Value = 1;

                wsData.Cells["A6"].Value = Convert.ToDateTime("3/4/2011");
                wsData.Cells["B6"].Value = 77.44;
                wsData.Cells["C6"].Value = (-1.55);
                wsData.Cells["D6"].Value = "Unfavorable Price Variance";
                wsData.Cells["E6"].Value = "Pending";
                wsData.Cells["F6"].Value = 1;

                wsData.Cells["A7"].Value = Convert.ToDateTime("3/4/2011");
                wsData.Cells["B7"].Value = 127.55;
                wsData.Cells["C7"].Value = (-10.50);
                wsData.Cells["D7"].Value = "Unfavorable Price Variance";
                wsData.Cells["E7"].Value = "Pending";
                wsData.Cells["F7"].Value = 1;

                using (var range = wsData.Cells[2, 1, 7, 1])
                {
                    range.Style.Numberformat.Format = "mm-dd-yy";
                }

                wsData.Cells.AutoFitColumns(0);
                EP.Save();
            }
        }
        private void BuildPivotTable1(FileInfo MyFile)
        {
            using (ExcelPackage ep = new ExcelPackage(MyFile))
            {

                var wsData = ep.Workbook.Worksheets["Data"];
                var totalRows = wsData.Dimension.Address;
                ExcelRange data = wsData.Cells[totalRows];

                var wsAuditPivot = ep.Workbook.Worksheets.Add("Pivot1");

                var pivotTable1 = wsAuditPivot.PivotTables.Add(wsAuditPivot.Cells["A7:C30"], data, "PivotAudit1");
                pivotTable1.ColumGrandTotals = true;
                var rowField = pivotTable1.RowFields.Add(pivotTable1.Fields["INVOICE_DATE"]);


                rowField.AddDateGrouping(eDateGroupBy.Years);
                var yearField = pivotTable1.Fields.GetDateGroupField(eDateGroupBy.Years);
                yearField.Name = "Year";

                var rowField2 = pivotTable1.RowFields.Add(pivotTable1.Fields["AUDIT_LINE_STATUS"]);

                var TotalSpend = pivotTable1.DataFields.Add(pivotTable1.Fields["TOTAL_INVOICE_PRICE"]);
                TotalSpend.Name = "Total Spend";
                TotalSpend.Format = "$##,##0";


                var CountInvoicePrice = pivotTable1.DataFields.Add(pivotTable1.Fields["COUNT"]);
                CountInvoicePrice.Name = "Total Lines";
                CountInvoicePrice.Format = "##,##0";

                pivotTable1.DataOnRows = false;
                ep.Save();
                ep.Dispose();

            }

        }

        private void BuildPivotTable2(FileInfo MyFile)
        {
            using (ExcelPackage ep = new ExcelPackage(MyFile))
            {

                var wsData = ep.Workbook.Worksheets["Data"];
                var totalRows = wsData.Dimension.Address;
                ExcelRange data = wsData.Cells[totalRows];

                var wsAuditPivot = ep.Workbook.Worksheets.Add("Pivot2");

                var pivotTable1 = wsAuditPivot.PivotTables.Add(wsAuditPivot.Cells["A7:C30"], data, "PivotAudit2");
                pivotTable1.ColumGrandTotals = true;
                var rowField = pivotTable1.RowFields.Add(pivotTable1.Fields["INVOICE_DATE"]);


                rowField.AddDateGrouping(eDateGroupBy.Years);
                var yearField = pivotTable1.Fields.GetDateGroupField(eDateGroupBy.Years);
                yearField.Name = "Year";

                var rowField2 = pivotTable1.RowFields.Add(pivotTable1.Fields["AUDIT_LINE_STATUS"]);

                var TotalSpend = pivotTable1.DataFields.Add(pivotTable1.Fields["TOTAL_INVOICE_PRICE"]);
                TotalSpend.Name = "Total Spend";
                TotalSpend.Format = "$##,##0";


                var CountInvoicePrice = pivotTable1.DataFields.Add(pivotTable1.Fields["COUNT"]);
                CountInvoicePrice.Name = "Total Lines";
                CountInvoicePrice.Format = "##,##0";

                pivotTable1.DataOnRows = false;
                ep.Save();
                ep.Dispose();

            }

        }

        [TestMethod, Ignore]
        public void issue15249()
        {
            using (var exfile = new ExcelPackage(new FileInfo(@"c:\temp\bug\Boldtextcopy.xlsx")))
            {
                exfile.Workbook.Worksheets.Copy("sheet1", "copiedSheet");
                exfile.SaveAs(new FileInfo(@"c:\temp\bug\Boldtextcopy2.xlsx"));
            }
        }
        [TestMethod, Ignore]
        public void issue15300()
        {
            using (var exfile = new ExcelPackage(new FileInfo(@"c:\temp\bug\headfootpic.xlsx")))
            {
                exfile.Workbook.Worksheets.Copy("sheet1", "copiedSheet");
                exfile.SaveAs(new FileInfo(@"c:\temp\bug\headfootpic_save.xlsx"));
            }

        }
        [TestMethod, Ignore]
        public void issue15295()
        {
            using (var exfile = new ExcelPackage(new FileInfo(@"C:\temp\bug\pivot issue\input.xlsx")))
            {
                exfile.SaveAs(new FileInfo(@"C:\temp\bug\pivot issue\pivotcoldup.xlsx"));
            }

        }
        [TestMethod, Ignore]
        public void issue15282()
        {
            using (var exfile = new ExcelPackage(new FileInfo(@"C:\temp\bug\pivottable-table.xlsx")))
            {
                exfile.SaveAs(new FileInfo(@"C:\temp\bug\pivot issue\pivottab-tab-save.xlsx"));
            }

        }

        [TestMethod, Ignore]
        public void Issues14699()
        {
            FileInfo newFile = new FileInfo(string.Format("c:\\temp\\bug\\EPPlus_Issue14699.xlsx", System.IO.Directory.GetCurrentDirectory()));
            OfficeOpenXml.ExcelPackage pkg = new ExcelPackage(newFile);
            ExcelWorksheet wksheet = pkg.Workbook.Worksheets.Add("Issue14699");
            // Initialize a small range
            for (int row = 1; row < 11; row++)
            {
                for (int col = 1; col < 11; col++)
                {
                    wksheet.Cells[row, col].Value = string.Format("{0}{1}", "ABCDEFGHIJKLMNOPQRSTUVWXYZ"[col - 1], row);
                }
            }
            wksheet.View.FreezePanes(3, 3);
            pkg.Save();

        }
        [TestMethod, Ignore]
        public void Issue15382()
        {
            using (var exfile = new ExcelPackage(new FileInfo(@"c:\temp\bug\Text Run Issue.xlsx")))
            {
                exfile.SaveAs(new FileInfo(@"C:\temp\bug\inlinText.xlsx"));
            }
        }
        [TestMethod, Ignore]
        public void Issue15380()
        {
            using (var exfile = new ExcelPackage(new FileInfo(@"c:\temp\bug\dotinname.xlsx")))
            {
                var v = exfile.Workbook.Worksheets["sheet1.3"].Names["Test.Name"].Value;
                Assert.AreEqual(v, 1);
            }
        }
        [TestMethod, Ignore]
        public void Issue15378()
        {
            using (var p = new ExcelPackage(new FileInfo(@"c:\temp\bubble.xlsx")))
            {
                var c = p.Workbook.Worksheets[1].Drawings[0] as ExcelBubbleChart;
                var cs = c.Series[0] as ExcelBubbleChartSerie;
            }
        }
        [TestMethod]
        public void Issue15377()
        {
            using (var p = new ExcelPackage())
            {
                var ws = p.Workbook.Worksheets.Add("ws1");
                ws.Cells["A1"].Value = (double?)1;
                var v = ws.GetValue<double?>(1, 1);
            }
        }
        [TestMethod]
        public void Issue15374()
        {
            using (var p = new ExcelPackage())
            {
                var ws = p.Workbook.Worksheets.Add("RT");
                var r = ws.Cells["A1"];
                r.RichText.Text = "Cell 1";
                r["A2"].RichText.Add("Cell 2");
                p.SaveAs(new FileInfo(@"c:\temp\rt.xlsx"));
            }
        }
        [TestMethod]
        public void IssueTranslate()
        {
            using (var p = new ExcelPackage())
            {
                var ws = p.Workbook.Worksheets.Add("Trans");
                ws.Cells["A1:A2"].Formula = "IF(1=1, \"A's B C\",\"D\") ";
                var fr = ws.Cells["A1:A2"].FormulaR1C1;
                ws.Cells["A1:A2"].FormulaR1C1 = fr;
                Assert.AreEqual("IF(1=1,\"A's B C\",\"D\")", ws.Cells["A2"].Formula);
            }
        }
        [TestMethod]
        public void Issue15397()
        {
            using (var p = new ExcelPackage())
            {
                var workSheet = p.Workbook.Worksheets.Add("styleerror");
                workSheet.Cells["F:G"].Style.Fill.PatternType = OfficeOpenXml.Style.ExcelFillStyle.Solid;
                workSheet.Cells["F:G"].Style.Fill.BackgroundColor.SetColor(Color.Red);

                workSheet.Cells["A:A,C:C"].Style.Fill.PatternType = OfficeOpenXml.Style.ExcelFillStyle.Solid;
                workSheet.Cells["A:A,C:C"].Style.Fill.BackgroundColor.SetColor(Color.Red);

                //And then: 

                workSheet.Cells["A:H"].Style.Font.Color.SetColor(Color.Blue);

                workSheet.Cells["I:I"].Style.Fill.PatternType = OfficeOpenXml.Style.ExcelFillStyle.Solid;
                workSheet.Cells["I:I"].Style.Fill.BackgroundColor.SetColor(Color.Red);
                workSheet.Cells["I2"].Style.Fill.BackgroundColor.SetColor(Color.Green);
                workSheet.Cells["I4"].Style.Fill.BackgroundColor.SetColor(Color.Blue);
                workSheet.Cells["I9"].Style.Fill.BackgroundColor.SetColor(Color.Pink);

                workSheet.InsertColumn(2, 2, 9);
                workSheet.Column(45).Width = 0;

                p.SaveAs(new FileInfo(@"c:\temp\styleerror.xlsx"));
            }
        }
        [TestMethod]
        public void Issuer14801()
        {
            using (var p = new ExcelPackage())
            {
                var workSheet = p.Workbook.Worksheets.Add("rterror");
                var cell = workSheet.Cells["A1"];
                cell.RichText.Add("toto: ");
                cell.RichText[0].PreserveSpace = true;
                cell.RichText[0].Bold = true;
                cell.RichText.Add("tata");
                cell.RichText[1].Bold = false;
                cell.RichText[1].Color = Color.Green;
                p.SaveAs(new FileInfo(@"c:\temp\rtpreserve.xlsx"));
            }
        }
        [TestMethod]
        public void Issuer15445()
        {
            using (var p = new ExcelPackage())
            {
                var ws1 = p.Workbook.Worksheets.Add("ws1");
                var ws2 = p.Workbook.Worksheets.Add("ws2");
                ws2.View.SelectedRange = "A1:B3 D12:D15";
                ws2.View.ActiveCell = "D15";
                p.SaveAs(new FileInfo(@"c:\temp\activeCell.xlsx"));
            }
        }
        [TestMethod, Ignore]
        public void Issue15429()
        {
            FileInfo file = new FileInfo(@"c:\temp\original.xlsx");
            using (ExcelPackage excelPackage = new ExcelPackage(file))
            {
                var worksheet = excelPackage.Workbook.Worksheets.Add("Sheet 1");
                var equalsRule = worksheet.ConditionalFormatting.AddEqual(new ExcelAddress(2, 3, 6, 3));
                equalsRule.Formula = "0";
                equalsRule.Style.Fill.BackgroundColor.Color = Color.Blue;
                worksheet.ConditionalFormatting.AddDatabar(new ExcelAddress(4, 4, 4, 4), Color.Red);
                excelPackage.Save();
            }
            using (ExcelPackage excelPackage = new ExcelPackage(file))
            {
                var worksheet = excelPackage.Workbook.Worksheets["Sheet 1"];
                int i = 0;
                foreach (var conditionalFormat in worksheet.ConditionalFormatting)
                {
                    conditionalFormat.Address = new ExcelAddress(5 + i++, 5, 6, 6);
                }
                excelPackage.SaveAs(new FileInfo(@"c:\temp\error.xlsx"));
            }
        }
        [TestMethod, Ignore]
        public void Issue15436()
        {
            FileInfo file = new FileInfo(@"c:\temp\incorrect value.xlsx");
            using (ExcelPackage excelPackage = new ExcelPackage(file))
            {
                Assert.AreEqual(excelPackage.Workbook.Worksheets[1].Cells["A1"].Value, 19120072);
            }
        }
        [TestMethod, Ignore]
        public void Issue13128()
        {
            FileInfo file = new FileInfo(@"c:\temp\students.xlsx");
            using (ExcelPackage excelPackage = new ExcelPackage(file))
            {
                Assert.AreNotEqual(((ExcelChart)excelPackage.Workbook.Worksheets[1].Drawings[0]).Series[0].XSeries, null);
            }
        }
        [TestMethod, Ignore]
        public void Issue15252()
        {
            using (var p = new ExcelPackage())
            {
                var path1 = @"c:\temp\saveerror1.xlsx";
                var path2 = @"c:\temp\saveerror2.xlsx";
                var workSheet = p.Workbook.Worksheets.Add("saveerror");
                workSheet.Cells["A1"].Value = "test";

                // double save OK?
                p.SaveAs(new FileInfo(path1));
                p.SaveAs(new FileInfo(path2));

                // files are identical?
#if (Core)
                var md5 = System.Security.Cryptography.MD5.Create();
#else
                var md5 = new System.Security.Cryptography.MD5CryptoServiceProvider();
#endif
                using (var fs1 = new FileStream(path1, FileMode.Open))
                using (var fs2 = new FileStream(path2, FileMode.Open))
                {
                    var hash1 = String.Join("", md5.ComputeHash(fs1).Select((x) => { return x.ToString(); }));
                    var hash2 = String.Join("", md5.ComputeHash(fs2).Select((x) => { return x.ToString(); }));
                    Assert.AreEqual(hash1, hash2);
                }
            }
        }
        [TestMethod, Ignore]
        public void Issue15469()
        {
            ExcelPackage excelPackage = new ExcelPackage(new FileInfo(@"c:\temp\bug\EPPlus-Bug.xlsx"), true);
            using (FileStream fs = new FileStream(@"c:\temp\bug\EPPlus-Bug-new.xlsx", FileMode.Create))
            {
                excelPackage.SaveAs(fs);
            }
        }
        [TestMethod]
        public void Issue15438()
        {
            using (var p = new ExcelPackage())
            {
                var ws = p.Workbook.Worksheets.Add("Test");
                var c = ws.Cells["A1"].Style.Font.Color;
                c.Indexed = 3;
                Assert.AreEqual(c.LookupColor(c), "#FF00FF00");
            }
        }
        [TestMethod, Ignore]
        public void Issue15097()
        {
            using (var pkg = new ExcelPackage())
            {
                var templateFile = ReadTemplateFile(@"c:\temp\bug\test_vorlage3.xlsx");
                using (var ms = new System.IO.MemoryStream(templateFile))
                {
                    using (var tempPkg = new ExcelPackage(ms))
                    {
                        tempPkg.Workbook.Worksheets.Copy(tempPkg.Workbook.Worksheets.First().Name, "Demo");
                    }
                }
            }
        }
        [TestMethod, Ignore]
        public void Issue15485()
        {
            using (var pkg = new ExcelPackage(new FileInfo(@"c:\temp\bug\PivotChartSeriesIssue.xlsx")))
            {
                var ws = pkg.Workbook.Worksheets[1];
                ws.InsertRow(1, 1);
                ws.InsertColumn(1, 1);
                pkg.Save();
            }
        }
        public static byte[] ReadTemplateFile(string templateName)
        {
            byte[] templateFIle;
            using (System.IO.MemoryStream ms = new System.IO.MemoryStream())
            {
                using (var sw = new System.IO.FileStream(templateName, System.IO.FileMode.Open, System.IO.FileAccess.Read, System.IO.FileShare.ReadWrite))
                {
                    byte[] buffer = new byte[2048];
                    int bytesRead;
                    while ((bytesRead = sw.Read(buffer, 0, buffer.Length)) > 0)
                    {
                        ms.Write(buffer, 0, bytesRead);
                    }
                }
                ms.Position = 0;
                templateFIle = ms.ToArray();
            }
            return templateFIle;

        }

        [TestMethod]
        public void Issue15455()
        {
            using (var pck = new ExcelPackage())
            {

                var sheet1 = pck.Workbook.Worksheets.Add("sheet1");
                var sheet2 = pck.Workbook.Worksheets.Add("Sheet2");
                sheet1.Cells["C2"].Value = 3;
                sheet1.Cells["C3"].Formula = "VLOOKUP(E1, Sheet2!A1:D6, C2, 0)";
                sheet1.Cells["E1"].Value = "d";

                sheet2.Cells["A1"].Value = "d";
                sheet2.Cells["C1"].Value = "dg";
                pck.Workbook.Calculate();
                var c3 = sheet1.Cells["C3"].Value;
                Assert.AreEqual("dg", c3);
            }
        }

        [TestMethod]
        public void Issue15460WithString()
        {
            FileInfo file = new FileInfo("report.xlsx");
            try
            {
                if (file.Exists)
                    file.Delete();
                using (ExcelPackage package = new ExcelPackage(file))
                {
                    var sheet = package.Workbook.Worksheets.Add("New Sheet");
                    sheet.Cells[3, 3].Value = new[] { "value1", "value2", "value3" };
                    package.Save();
                }
                using (ExcelPackage package = new ExcelPackage(file))
                {
                    var sheet = package.Workbook.Worksheets["New Sheet"];
                    Assert.AreEqual("value1", sheet.Cells[3, 3].Value);
                }
            }
            finally
            {
                if (file.Exists)
                    file.Delete();
            }
        }

        [TestMethod]
        public void Issue15460WithNull()
        {
            FileInfo file = new FileInfo("report.xlsx");
            try
            {
                if (file.Exists)
                    file.Delete();
                using (ExcelPackage package = new ExcelPackage(file))
                {
                    var sheet = package.Workbook.Worksheets.Add("New Sheet");
                    sheet.Cells[3, 3].Value = new[] { null, "value2", "value3" };
                    package.Save();
                }
                using (ExcelPackage package = new ExcelPackage(file))
                {
                    var sheet = package.Workbook.Worksheets["New Sheet"];
                    Assert.AreEqual(string.Empty, sheet.Cells[3, 3].Value);
                }
            }
            finally
            {
                if (file.Exists)
                    file.Delete();
            }
        }

        [TestMethod]
        public void Issue15460WithNonStringPrimitive()
        {
            FileInfo file = new FileInfo("report.xlsx");
            try
            {
                if (file.Exists)
                    file.Delete();
                using (ExcelPackage package = new ExcelPackage(file))
                {
                    var sheet = package.Workbook.Worksheets.Add("New Sheet");
                    sheet.Cells[3, 3].Value = new[] { 5, 6, 7 };
                    package.Save();
                }
                using (ExcelPackage package = new ExcelPackage(file))
                {
                    var sheet = package.Workbook.Worksheets["New Sheet"];
                    Assert.AreEqual((double)5, sheet.Cells[3, 3].Value);
                }
            }
            finally
            {
                if (file.Exists)
                    file.Delete();
            }
        }
        [TestMethod]
        public void MergeIssue()
        {
            var worksheetPath = Path.Combine(Path.GetTempPath(), @"EPPlus worksheets");
            FileInfo fi = new FileInfo(Path.Combine(worksheetPath, "Example.xlsx"));
            fi.Delete();
            using (ExcelPackage pckg = new ExcelPackage(fi))
            {
                var ws = pckg.Workbook.Worksheets.Add("Example");
                ws.Cells[1, 1, 1, 3].Merge = true;
                ws.Cells[1, 1, 1, 3].Merge = true;
                pckg.Save();
            }
        }
        [TestMethod, Ignore]
        public void Issuer15563()   //And 15562
        {
            using (var package = new ExcelPackage())
            {
                var w = package.Workbook.Worksheets.Add("test");
                w.Row(1).Style.Font.Bold = true;
                w.Row(2).Style.Font.Bold = true;

                for (var i = 0; i < 4; i++)
                {
                    w.Column(8 + 2 * i).Style.Border.Right.Style = ExcelBorderStyle.Dotted;
                }
                package.SaveAs(new FileInfo(@"c:\temp\bug\stylebug.xlsx"));
            }
        }
        [TestMethod, Ignore]
        public void Issuer15560()
        {
            //Type not set to error when converting shared formula.
            using (var package = new ExcelPackage(new FileInfo(@"c:\temp\bug\sharedFormulas.xlsm")))
            {
                package.SaveAs(new FileInfo(@"c:\temp\bug\sharedformulabug.xlsm"));
            }
        }
        [TestMethod, Ignore]
        public void Issuer15558()
        {
            //TODO: ??? works
            using (var package = new ExcelPackage(new FileInfo(@"c:\temp\bug\test_file_20161118.xlsx")))
            {
                package.SaveAs(new FileInfo(@"c:\temp\bug\saveproblem.xlsm"));
            }
        }
        /// <summary>
        /// Issue 15561
        /// </summary>
        [TestMethod, Ignore]
        public void Chart_From_Cell_Union_Selector_Bug_Test()
        {
            var existingFile = new FileInfo(@"c:\temp\Chart_From_Cell_Union_Selector_Bug_Test.xlsx");
            if (existingFile.Exists)
                existingFile.Delete();

            using (var pck = new ExcelPackage(existingFile))
            {
                var myWorkSheet = pck.Workbook.Worksheets.Add("Content");
                var ExcelWorksheet = pck.Workbook.Worksheets.Add("Chart");

                //Some data
                myWorkSheet.Cells["A1"].Value = "A";
                myWorkSheet.Cells["A2"].Value = 100; myWorkSheet.Cells["A3"].Value = 400; myWorkSheet.Cells["A4"].Value = 200; myWorkSheet.Cells["A5"].Value = 300; myWorkSheet.Cells["A6"].Value = 600; myWorkSheet.Cells["A7"].Value = 500;
                myWorkSheet.Cells["B1"].Value = "B";
                myWorkSheet.Cells["B2"].Value = 300; myWorkSheet.Cells["B3"].Value = 200; myWorkSheet.Cells["B4"].Value = 1000; myWorkSheet.Cells["B5"].Value = 600; myWorkSheet.Cells["B6"].Value = 500; myWorkSheet.Cells["B7"].Value = 200;

                //Pie chart shows with EXTRA B2 entry due to problem with ExcelRange Enumerator
                ExcelRange values = myWorkSheet.Cells["B2,B4,B6"];  //when the iterator is evaluated it will return the first cell twice: "B2,B2,B4,B6"
                ExcelRange xvalues = myWorkSheet.Cells["A2,A4,A6"]; //when the iterator is evaluated it will return the first cell twice: "A2,A2,A4,A6"
                var chartBug = ExcelWorksheet.Drawings.AddChart("Chart BAD", eChartType.Pie);
                chartBug.Series.Add(values, xvalues);
                chartBug.Title.Text = "Using ExcelRange";

                //Pie chart shows correctly when using string addresses and avoiding ExcelRange
                var chartGood = ExcelWorksheet.Drawings.AddChart("Chart GOOD", eChartType.Pie);
                chartGood.SetPosition(10, 0, 0, 0);
                chartGood.Series.Add("Content!B2,Content!B4,Content!B6", "Content!A2,Content!A4,Content!A6");
                chartGood.Title.Text = "Using String References";

                pck.Save();
            }
        }
        [TestMethod, Ignore]
        public void Issue15566()
        {
            string TemplateFileName = @"c:\temp\bug\TestWithPivotTablePointingToExcelTableForData.xlsx";
            string ExportFileName = @"c:\temp\bug\TestWithPivotTablePointingToExcelTableForData_Export.xlsx";
            using (ExcelPackage excelpackage = new ExcelPackage(new FileInfo(TemplateFileName), true))
            {
                excelpackage.SaveAs(new FileInfo(ExportFileName));
            }
        }
        [TestMethod, Ignore]
        public void Issue15564()
        {
            using (var p = new ExcelPackage())
            {
                var ws = p.Workbook.Worksheets.Add("FormulaBug");
                for (int i = 1; i < 1030; i++)
                {
                    ws.Cells[i, 1].Value = i;
                    ws.Cells[i, 2].FormulaR1C1 = "rc[-1]+1";
                }
                ws.InsertRow(4, 1025, 3);
                ws.InsertRow(1050, 1025, 3);
                p.SaveAs(new FileInfo(@"c:\temp\bug\fb.xlsx"));
            }
        }
        [TestMethod, Ignore]
        public void Issue15551()    //Works fine?
        {
            using (var p = new ExcelPackage())
            {
                var ws = p.Workbook.Worksheets.Add("StyleBug");

                ws.Cells.Style.Border.Top.Style = ExcelBorderStyle.Thin;
                ws.Cells.Style.Border.Left.Style = ExcelBorderStyle.Thin;
                ws.Cells.Style.Border.Right.Style = ExcelBorderStyle.Thin;
                ws.Cells.Style.Border.Bottom.Style = ExcelBorderStyle.Thin;
                p.SaveAs(new FileInfo(@"c:\temp\bug\StyleBug.xlsx"));
            }
        }
        [TestMethod, Ignore]
        public void BugCommentNullAfterRemove()
        {

            string xls = @"c:\temp\bug\in.xlsx";

            ExcelPackage theExcel = new ExcelPackage(new FileInfo(xls), true);

            ExcelRangeBase cell;
            ExcelComment cmnt;
            ExcelWorksheet ws = theExcel.Workbook.Worksheets[1];

            foreach (string addr in "B4 B11".Split(' '))
            {
                cell = ws.Cells[addr];
                cmnt = cell.Comment;

                Assert.IsNotNull(cmnt, "Comment in " + addr + " expected not null ");
                ws.Comments.Remove(cmnt);
            }

        }

        [TestMethod, Ignore]
        public void BugCommentExceptionOnRemove()
        {

            string xls = @"c:\temp\bug\in.xlsx";

            ExcelPackage theExcel = new ExcelPackage(new FileInfo(xls), true);

            ExcelRangeBase cell;
            ExcelComment cmnt;
            ExcelWorksheet ws = theExcel.Workbook.Worksheets[1];

            foreach (string addr in "B4 B16".Split(' '))
            {
                cell = ws.Cells[addr];
                cmnt = cell.Comment;

                try
                {
                    ws.Comments.Remove(cmnt);
                }
                catch (Exception ex)
                {
                    Assert.Fail("Exception while removing comment at " + addr + ": " + ex.Message);
                }
            }

        }

        [TestMethod]
        public void Issue15548_SumIfsShouldHandleGaps()
        {
            using (var package = new ExcelPackage())
            {
                var test = package.Workbook.Worksheets.Add("Test");

                test.Cells["A1"].Value = 1;
                test.Cells["B1"].Value = "A";

                //test.Cells["A2"] is default
                test.Cells["B2"].Value = "A";

                test.Cells["A3"].Value = 1;
                test.Cells["B4"].Value = "B";

                test.Cells["D2"].Formula = "SUMIFS(A1:A3,B1:B3,\"A\")";

                test.Calculate();

                var result = test.Cells["D2"].GetValue<int>();

                Assert.AreEqual(1, result, string.Format("Expected 1, got {0}", result));
            }
        }
        [TestMethod]
        public void Issue15548_SumIfsShouldHandleBadData()
        {
            using (var package = new ExcelPackage())
            {
                var test = package.Workbook.Worksheets.Add("Test");

                test.Cells["A1"].Value = 1;
                test.Cells["B1"].Value = "A";

                test.Cells["A2"].Value = "Not a number";
                test.Cells["B2"].Value = "A";

                test.Cells["A3"].Value = 1;
                test.Cells["B4"].Value = "B";

                test.Cells["D2"].Formula = "SUMIFS(A1:A3,B1:B3,\"A\")";

                test.Calculate();

                var result = test.Cells["D2"].GetValue<int>();

                Assert.AreEqual(1, result, string.Format("Expected 1, got {0}", result));
            }
        }
        [TestMethod, Ignore]
        public void Issue_15585()
        {
            var excelFile = new FileInfo(@"c:\temp\bug\formula_value.xlsx");
            using (var package = new ExcelPackage(excelFile))
            {
                // Output from the logger will be written to the following file
                var logfile = new FileInfo(@"C:\temp\EpplusLogFile.txt");
                // Attach the logger before the calculation is performed.
                package.Workbook.FormulaParserManager.AttachLogger(logfile);
                // Calculate - can also be executed on sheet- or range level.
                package.Workbook.Calculate();

                Console.WriteLine(String.Format("Country: \t\t\t{0}", package.Workbook.Worksheets[1].Cells["B1"].Value));
                Console.WriteLine(String.Format("Phone Code - Direct Reference:\t{0}", package.Workbook.Worksheets[1].Cells["B2"].Value.ToString()));
                Console.WriteLine(String.Format("Phone Code - Name Ranges:\t{0}", package.Workbook.Worksheets[1].Cells["B3"].Value.ToString()));
                Console.WriteLine(String.Format("Phone Code - Table reference:\t{0}", package.Workbook.Worksheets[1].Cells["B4"].Value.ToString()));

                // The following method removes any logger attached to the workbook.
                package.Workbook.FormulaParserManager.DetachLogger();
            }
        }
        [TestMethod]
        public void Issue_15641()
        {
            ExcelPackage ep = new ExcelPackage();

            ExcelWorksheet sheet = ep.Workbook.Worksheets.Add("A Sheet");

            sheet.Cells[1, 1].CreateArrayFormula("IF(SUM(B1:J1)>0,SUM(B2:J2))"); //A1
            sheet.Cells[2, 1].Value = sheet.Cells[1, 1].IsArrayFormula; //A2
            sheet.Cells[1, 1].Copy(sheet.Cells[3, 1]); //A3

            Assert.AreEqual(true, sheet.Cells[3, 1].IsArrayFormula);
        }
        [TestMethod, Ignore]
        public void Issue_5()
        {
            var excelFile = new FileInfo(@"c:\temp\bug\test.xlsm");
            using (var package = new ExcelPackage(excelFile))
            {
                var ws = package.Workbook.Worksheets.Add("NewWorksheet");
                ws.CodeModule.Code = "Private Sub Worksheet_SelectionChange(ByVal Target As Range)\r\n\r\nEnd Sub";
                package.SaveAs(new FileInfo(@"c:\temp\bug\vbafailSaved.xlsm"));
            }
        }
        [TestMethod, Ignore]
        public void Issue_8()
        {
            dynamic c = 1;

            var l = new List<dynamic>();
            l.Add(1);
            l.Add("s");
            using (var package = new ExcelPackage())
            {
                var ws = package.Workbook.Worksheets.Add("Dynamic Test");
                ws.Cells["a1"].LoadFromCollection(l);
                package.SaveAs(new FileInfo(@"c:\temp\dynamic.xlsx"));
            }


        }
        [TestMethod, Ignore]
        public void Issuer27()
        {
            FileInfo file = new FileInfo(@"C:\Temp\Test.xlsx");
            var pck = new ExcelPackage(file);
            ExcelWorksheet ws = pck.Workbook.Worksheets.Add("Worksheet");
            if (ws != null)
            {
                ws.Cells["A1"].Value = "Cell value 1";
                ws.Cells["B1"].Value = "Cell value 2";
                ws.Cells["C1"].Value = "Cell value 3";
                ws.Cells["D1"].Value = "Cell value 4";
                ws.Cells["E1"].Value = "Cell value 5";
            }
            //ws.Cells.Style.VerticalAlignment = ExcelVerticalAlignment::Top; // Columns 4 and greater hidden
            ws.Cells.AutoFitColumns(0);
            ws.Cells.Style.VerticalAlignment = ExcelVerticalAlignment.Top; // 4.1.1.0 - exception, 4.0.4.0 - columns 4 and 5 hidden
            ws.Column(4).Hidden = true;
            ws.Column(5).Hidden = true; // span exception
            pck.Save();
        }
        [TestMethod, Ignore]
        public void Issuer26()
        {
            FileInfo file = new FileInfo(@"C:\Temp\repeatrowcol.xlsx");
            var pck = new ExcelPackage(file);
            ExcelWorksheet ws = pck.Workbook.Worksheets.Add("Worksheet");
            ws.PrinterSettings.RepeatRows = new ExcelAddress("1:1");
            ws.PrinterSettings.RepeatColumns = new ExcelAddress("A:A");
            pck.Save();
        }
        [TestMethod, Ignore]
        public void Issue32()
        {
            var outputDir = new DirectoryInfo(@"c:\temp\sampleapp");
            var existFile = new FileInfo(outputDir.FullName + @"\sample1.xlsx");
            string newFileName = outputDir.FullName + @"\sample1_copied.xlsx";

            System.IO.File.Copy(existFile.FullName, newFileName, true);
            var newFile = new FileInfo(newFileName);

            using (var package = new ExcelPackage(newFile))
            {
                // Add a new worksheet to the empty workbook

                ExcelWorksheet worksheet = package.Workbook.Worksheets.Add("Inventory_copied", package.Workbook.Worksheets[1]);

                //ExcelNamedRange sourceRange = package.Workbook.Names["Body"];
                ExcelNamedRange sourceRange = package.Workbook.Names["row"];
                ExcelNamedRange sourceRange2 = package.Workbook.Names["roww"];
                ExcelNamedRange sourceRange3 = package.Workbook.Names["rowww"];
                ExcelWorksheet worksheetFrom = sourceRange.Worksheet;

                ExcelWorksheet worksheetTo = package.Workbook.Worksheets["Inventory_copied"];

                ExcelRange cells = worksheetTo.Cells;
                ExcelRange rangeTo = cells[1, 1, 1, 16384];
                sourceRange.Copy(rangeTo);
                ExcelRange rangeTo2 = cells[2, 1, 2, 16384];
                sourceRange2.Copy(rangeTo2);
                ExcelRange rangeTo3 = cells[4, 1, 4, 16384];
                sourceRange3.Copy(rangeTo3);

                package.Save();

                //}
                
            }
        }
<<<<<<< HEAD
        [TestMethod, Ignore]
        public void Issue60()
        {
            var ms = new MemoryStream(File.ReadAllBytes(@"c:\temp\sampleapp\sample10\Template.xlsx"));
            using (var p = new ExcelPackage())
            {
                p.Load(ms, "");                
            }
        }
        [TestMethod]
        public void Issue58()
        {
            var fileInfo = new FileInfo(@"C:\Temp\issue58.xlsx");
            var package = new ExcelPackage(fileInfo);
            if (package.Workbook.Worksheets.Count > 0)
                package.Workbook.Worksheets.Delete("Test");

            var worksheet = package.Workbook.Worksheets.Add("Test");
            worksheet.Cells[1, 1].Value = "Name";
            worksheet.Cells[1, 2].Value = "Address";
            worksheet.Cells[1, 3].Value = "City";
            worksheet.Cells[2, 1].Value = "Esben Rud";
            worksheet.Cells[2, 2].Value = "Enghavevej";
            worksheet.Cells[2, 3].Value = "Odense";
            var r1 = worksheet.ProtectedRanges.Add("Range1", new ExcelAddress(1, 1, 2, 1));
            Console.WriteLine("Range1: " + r1.Name + " " + r1.Address.ToString());
            var r2 = worksheet.ProtectedRanges.Add("Range2", new ExcelAddress(1, 2, 2, 2));
            Console.WriteLine("Range2: " + r2.Name + " " + r2.Address.ToString());
            Console.WriteLine("*Range1: " + r1.Name + " " + r1.Address.ToString());
            Console.WriteLine("*Range2: " + r2.Name + " " + r2.Address.ToString());
            package.Save();
            package.Dispose();
        }
        [TestMethod]
        public void Issue57()
        {
            ExcelPackage pck = new ExcelPackage();
            ExcelWorksheet ws = pck.Workbook.Worksheets.Add("test");
            ws.Cells["A1"].LoadFromArrays(Enumerable.Empty<object[]>());
        }
        [TestMethod, Ignore]
        public void Issue55()
        {
            ExcelPackage pck = new ExcelPackage(new FileInfo(@"C:\Temp\bug\monocell.xlsx")); 
            ExcelWorksheet ws = pck.Workbook.Worksheets[1];
            Console.WriteLine(ws.Cells["A1"].Text);
=======

        [TestMethod]
        public void Issue63() // See https://github.com/JanKallman/EPPlus/issues/63
        {
            // Prepare
            var newFile = new FileInfo(Path.Combine(Path.GetTempPath(), $"{Guid.NewGuid()}.xlsx"));
            try
            {
                using (var package = new ExcelPackage(newFile))
                {
                    ExcelWorksheet ws = package.Workbook.Worksheets.Add("ArrayTest");
                    ws.Cells["A1"].Value = 1;
                    ws.Cells["A2"].Value = 2;
                    ws.Cells["A3"].Value = 3;
                    ws.Cells["B1:B3"].CreateArrayFormula("A1:A3");
                    package.Save();
                }
                Assert.IsTrue(File.Exists(newFile.FullName));

                // Test: basic support to recognize array formulas after reading Excel workbook file
                using (var package = new ExcelPackage(newFile))
                {
                    Assert.AreEqual("A1:A3", package.Workbook.Worksheets["ArrayTest"].Cells["B1"].Formula);
                    Assert.IsTrue(package.Workbook.Worksheets["ArrayTest"].Cells["B1"].IsArrayFormula);
                }
            }
            finally
            {
                File.Delete(newFile.FullName);
            }
>>>>>>> f66f9a9c
        }
    }
}<|MERGE_RESOLUTION|>--- conflicted
+++ resolved
@@ -1679,7 +1679,39 @@
                 
             }
         }
-<<<<<<< HEAD
+
+
+        [TestMethod]
+        public void Issue63() // See https://github.com/JanKallman/EPPlus/issues/63
+        {
+            // Prepare
+            var newFile = new FileInfo(Path.Combine(Path.GetTempPath(), $"{Guid.NewGuid()}.xlsx"));
+            try
+            {
+                using (var package = new ExcelPackage(newFile))
+                {
+                    ExcelWorksheet ws = package.Workbook.Worksheets.Add("ArrayTest");
+                    ws.Cells["A1"].Value = 1;
+                    ws.Cells["A2"].Value = 2;
+                    ws.Cells["A3"].Value = 3;
+                    ws.Cells["B1:B3"].CreateArrayFormula("A1:A3");
+                    package.Save();
+                }
+                Assert.IsTrue(File.Exists(newFile.FullName));
+
+                // Test: basic support to recognize array formulas after reading Excel workbook file
+                using (var package = new ExcelPackage(newFile))
+                {
+                    Assert.AreEqual("A1:A3", package.Workbook.Worksheets["ArrayTest"].Cells["B1"].Formula);
+                    Assert.IsTrue(package.Workbook.Worksheets["ArrayTest"].Cells["B1"].IsArrayFormula);
+                }
+            }
+            finally
+            {
+                File.Delete(newFile.FullName);
+            }
+        }
+
         [TestMethod, Ignore]
         public void Issue60()
         {
@@ -1726,38 +1758,7 @@
             ExcelPackage pck = new ExcelPackage(new FileInfo(@"C:\Temp\bug\monocell.xlsx")); 
             ExcelWorksheet ws = pck.Workbook.Worksheets[1];
             Console.WriteLine(ws.Cells["A1"].Text);
-=======
-
-        [TestMethod]
-        public void Issue63() // See https://github.com/JanKallman/EPPlus/issues/63
-        {
-            // Prepare
-            var newFile = new FileInfo(Path.Combine(Path.GetTempPath(), $"{Guid.NewGuid()}.xlsx"));
-            try
-            {
-                using (var package = new ExcelPackage(newFile))
-                {
-                    ExcelWorksheet ws = package.Workbook.Worksheets.Add("ArrayTest");
-                    ws.Cells["A1"].Value = 1;
-                    ws.Cells["A2"].Value = 2;
-                    ws.Cells["A3"].Value = 3;
-                    ws.Cells["B1:B3"].CreateArrayFormula("A1:A3");
-                    package.Save();
-                }
-                Assert.IsTrue(File.Exists(newFile.FullName));
-
-                // Test: basic support to recognize array formulas after reading Excel workbook file
-                using (var package = new ExcelPackage(newFile))
-                {
-                    Assert.AreEqual("A1:A3", package.Workbook.Worksheets["ArrayTest"].Cells["B1"].Formula);
-                    Assert.IsTrue(package.Workbook.Worksheets["ArrayTest"].Cells["B1"].IsArrayFormula);
-                }
-            }
-            finally
-            {
-                File.Delete(newFile.FullName);
-            }
->>>>>>> f66f9a9c
-        }
+        }
+
     }
 }