﻿/*******************************************************************************
 * You may amend and distribute as you like, but don't remove this header!
 *
 * EPPlus provides server-side generation of Excel 2007/2010 spreadsheets.
 * See https://github.com/JanKallman/EPPlus for details.
 *
 * Copyright (C) 2011  Jan Källman
 *
 * This library is free software; you can redistribute it and/or
 * modify it under the terms of the GNU Lesser General Public
 * License as published by the Free Software Foundation; either
 * version 2.1 of the License, or (at your option) any later version.

 * This library is distributed in the hope that it will be useful,
 * but WITHOUT ANY WARRANTY; without even the implied warranty of
 * MERCHANTABILITY or FITNESS FOR A PARTICULAR PURPOSE.  
 * See the GNU Lesser General Public License for more details.
 *
 * The GNU Lesser General Public License can be viewed at http://www.opensource.org/licenses/lgpl-license.php
 * If you unfamiliar with this license or have questions about it, here is an http://www.gnu.org/licenses/gpl-faq.html
 *
 * All code and executables are provided "as is" with no warranty either express or implied. 
 * The author accepts no liability for any damage or loss of business that this product may cause.
 *
 * Code change notes:
 * 
 * Author							Change						Date
 * ******************************************************************************
 * Mats Alm   		                Added       		        2011-01-01
 * Mats Alm                         Applying patch submitted    2011-11-14
 *                                  by Ted Heatherington
 * Jan Källman		                License changed GPL-->LGPL  2011-12-27
 * Raziq York		                Added support for Any type  2014-08-08
*******************************************************************************/
using System;
using System.Collections.Generic;
using System.Linq;
using System.Text;
using System.Collections;
using System.Globalization;
using OfficeOpenXml.Utils;
using System.Xml;
using OfficeOpenXml.DataValidation.Contracts;

namespace OfficeOpenXml.DataValidation
{
    /// <summary>
    /// <para>
    /// Collection of <see cref="ExcelDataValidation"/>. This class is providing the API for EPPlus data validation.
    /// </para>
    /// <para>
    /// The public methods of this class (Add[...]Validation) will create a datavalidation entry in the worksheet. When this
    /// validation has been created changes to the properties will affect the workbook immediately.
    /// </para>
    /// <para>
    /// Each type of validation has either a formula or a typed value/values, except for custom validation which has a formula only.
    /// </para>
    /// <code>
    /// // Add a date time validation
    /// var validation = worksheet.DataValidation.AddDateTimeValidation("A1");
    /// // set validation properties
    /// validation.ShowErrorMessage = true;
    /// validation.ErrorTitle = "An invalid date was entered";
    /// validation.Error = "The date must be between 2011-01-31 and 2011-12-31";
    /// validation.Prompt = "Enter date here";
    /// validation.Formula.Value = DateTime.Parse("2011-01-01");
    /// validation.Formula2.Value = DateTime.Parse("2011-12-31");
    /// validation.Operator = ExcelDataValidationOperator.between;
    /// </code>
    /// </summary>
    public class ExcelDataValidationCollection : XmlHelper, IEnumerable<IExcelDataValidation>
    {
        private List<IExcelDataValidation> _validations = new List<IExcelDataValidation>();
        private ValidationStore _validationStore = new ValidationStore();
        private ExcelWorksheet _worksheet = null;

        private const string DataValidationPath = "//d:dataValidations";
        private readonly string DataValidationItemsPath = string.Format("{0}/d:dataValidation", DataValidationPath);

        /// <summary>
        /// Constructor
        /// </summary>
        /// <param name="worksheet"></param>
        internal ExcelDataValidationCollection(ExcelWorksheet worksheet)
            : base(worksheet.NameSpaceManager, worksheet.WorksheetXml.DocumentElement)
        {
            Require.Argument(worksheet).IsNotNull("worksheet");
            _worksheet = worksheet;
            SchemaNodeOrder = worksheet.SchemaNodeOrder;

            // check existing nodes and load them
            var dataValidationNodes = worksheet.WorksheetXml.SelectNodes(DataValidationItemsPath, worksheet.NameSpaceManager);
            if (dataValidationNodes != null && dataValidationNodes.Count > 0)
            {
                foreach (XmlNode node in dataValidationNodes)
                {
                    if (node.Attributes["sqref"] == null) continue;

                    var addr = node.Attributes["sqref"].Value;

                    var typeSchema = node.Attributes["type"] != null ? node.Attributes["type"].Value : "";

                    var type = ExcelDataValidationType.GetBySchemaName(typeSchema);
                    AddValidation(ExcelDataValidationFactory.Create(type, worksheet, addr, node));
                }
            }
<<<<<<< HEAD
            if (_validations.Count > 0)
            {
                OnValidationCountChanged();
            }

            InternalValidationEnabled = true;
=======
        }

        private void AddValidation(IExcelDataValidation validation)
        {
            _validations.Add(validation);
            _validationStore.Add(validation);
            OnValidationCountChanged();
        }

        private bool RemoveValidation(IExcelDataValidation validation)
        {
            var retVal = _validations.Remove(validation);
            _validationStore.Remove(validation);
            if (retVal) OnValidationCountChanged();
            return retVal;
>>>>>>> 4bb22917
        }

        private void EnsureRootElementExists()
        {
            var node = _worksheet.WorksheetXml.SelectSingleNode(DataValidationPath, _worksheet.NameSpaceManager);
            if (node == null)
            {
                CreateNode(DataValidationPath.TrimStart('/'));
            }
        }

        private void OnValidationCountChanged()
        {

            //if (TopNode != null)
            //{
            //    SetXmlNodeString("@count", _validations.Count.ToString());
            //}
            var dvNode = GetRootNode();
            if (_validations.Count == 0)
            {
                if (dvNode != null)
                {
                    _worksheet.WorksheetXml.DocumentElement.RemoveChild(dvNode);
                }
                _worksheet.ClearValidations();
            }
            else
            {
                var attr = _worksheet.WorksheetXml.DocumentElement.SelectSingleNode(DataValidationPath + "[@count]", _worksheet.NameSpaceManager);
                if (attr == null)
                {
                    dvNode.Attributes.Append(_worksheet.WorksheetXml.CreateAttribute("count"));
                }
                dvNode.Attributes["count"].Value = _validations.Count.ToString(CultureInfo.InvariantCulture);
            }
        }

        private XmlNode GetRootNode()
        {
            EnsureRootElementExists();
            TopNode = _worksheet.WorksheetXml.SelectSingleNode(DataValidationPath, _worksheet.NameSpaceManager);
            return TopNode;
        }

        /// <summary>
        /// Validates address - not empty, collisions
        /// </summary>
        /// <param name="address"></param>
        /// <param name="validatingValidation"></param>
        private void ValidateAddress(ExcelAddressBase address, IExcelDataValidation validatingValidation)
        {
<<<<<<< HEAD
            Require.Argument(address).IsNotNullOrEmpty("address");

            if (!InternalValidationEnabled) return;

=======
>>>>>>> 4bb22917
            // ensure that the new address does not collide with an existing validation.
            if (_validations.Count > 0)
            {
                var collision = _validationStore.FindCollisions(address, validatingValidation).FirstOrDefault();

                if (collision != null)
                {
                    throw new InvalidOperationException(string.Format("The address ({0}) collides with an existing validation ({1})", address, collision.Address.Address));
                }
            }
        }

        private void ValidateAddress(string address)
        {
            Require.Argument(address).IsNotNullOrEmpty("address");
            var newAddress = new ExcelAddress(address);

            ValidateAddress(newAddress, null);
        }

        /// <summary>
        /// Validates all data validations.
        /// </summary>
        internal void ValidateAll()
        {
            if (!InternalValidationEnabled) return;

            foreach (var validation in _validations)
            {
                validation.Validate();

                ValidateAddress(validation.Address, validation);
            }
        }

        /// <summary>
        /// Adds a <see cref="ExcelDataValidationAny"/> to the worksheet.
        /// </summary>
        /// <param name="address">The range/address to validate</param>
        /// <returns></returns>
        public IExcelDataValidationAny AddAnyValidation(string address)
        {
            ValidateAddress(address);
            EnsureRootElementExists();
            var item = new ExcelDataValidationAny(_worksheet, address, ExcelDataValidationType.Any);
            AddValidation(item);
            return item;
        }

        /// <summary>
        /// Adds an <see cref="IExcelDataValidationInt"/> to the worksheet. Whole means that the only accepted values
        /// are integer values.
        /// </summary>
        /// <param name="address">the range/address to validate</param>
        public IExcelDataValidationInt AddIntegerValidation(string address)
        {
            ValidateAddress(address);
            EnsureRootElementExists();
            var item = new ExcelDataValidationInt(_worksheet, address, ExcelDataValidationType.Whole);
            AddValidation(item);
            return item;
        }

        /// <summary>
        /// Addes an <see cref="IExcelDataValidationDecimal"/> to the worksheet. The only accepted values are
        /// decimal values.
        /// </summary>
        /// <param name="address">The range/address to validate</param>
        /// <returns></returns>
        public IExcelDataValidationDecimal AddDecimalValidation(string address)
        {
            ValidateAddress(address);
            EnsureRootElementExists();
            var item = new ExcelDataValidationDecimal(_worksheet, address, ExcelDataValidationType.Decimal);
            AddValidation(item);
            return item;
        }

        /// <summary>
        /// Adds an <see cref="IExcelDataValidationList"/> to the worksheet. The accepted values are defined
        /// in a list.
        /// </summary>
        /// <param name="address">The range/address to validate</param>
        /// <returns></returns>
        public IExcelDataValidationList AddListValidation(string address)
        {
            ValidateAddress(address);
            EnsureRootElementExists();
            var item = new ExcelDataValidationList(_worksheet, address, ExcelDataValidationType.List);
            AddValidation(item);
            return item;
        }

        /// <summary>
        /// Adds an <see cref="IExcelDataValidationInt"/> regarding text length to the worksheet.
        /// </summary>
        /// <param name="address">The range/address to validate</param>
        /// <returns></returns>
        public IExcelDataValidationInt AddTextLengthValidation(string address)
        {
            ValidateAddress(address);
            EnsureRootElementExists();
            var item = new ExcelDataValidationInt(_worksheet, address, ExcelDataValidationType.TextLength);
            AddValidation(item);
            return item;
        }

        /// <summary>
        /// Adds an <see cref="IExcelDataValidationDateTime"/> to the worksheet.
        /// </summary>
        /// <param name="address">The range/address to validate</param>
        /// <returns></returns>
        public IExcelDataValidationDateTime AddDateTimeValidation(string address)
        {
            ValidateAddress(address);
            EnsureRootElementExists();
            var item = new ExcelDataValidationDateTime(_worksheet, address, ExcelDataValidationType.DateTime);
            AddValidation(item);
            return item;
        }


        public IExcelDataValidationTime AddTimeValidation(string address)
        {
            ValidateAddress(address);
            EnsureRootElementExists();
            var item = new ExcelDataValidationTime(_worksheet, address, ExcelDataValidationType.Time);
            AddValidation(item);
            return item;
        }
        /// <summary>
        /// Adds a <see cref="ExcelDataValidationCustom"/> to the worksheet.
        /// </summary>
        /// <param name="address">The range/address to validate</param>
        /// <returns></returns>
        public IExcelDataValidationCustom AddCustomValidation(string address)
        {
            ValidateAddress(address);
            EnsureRootElementExists();
            var item = new ExcelDataValidationCustom(_worksheet, address, ExcelDataValidationType.Custom);
            AddValidation(item);
            return item;
        }

        /// <summary>
        /// Removes an <see cref="ExcelDataValidation"/> from the collection.
        /// </summary>
        /// <param name="item">The item to remove</param>
        /// <returns>True if remove succeeds, otherwise false</returns>
        /// <exception cref="ArgumentNullException">if <paramref name="item"/> is null</exception>
        public bool Remove(IExcelDataValidation item)
        {
            if (!(item is ExcelDataValidation))
            {
                throw new InvalidCastException("The supplied item must inherit OfficeOpenXml.DataValidation.ExcelDataValidation");
            }
            Require.Argument(item).IsNotNull("item");
            //TopNode.RemoveChild(((ExcelDataValidation)item).TopNode);
            var dvNode = _worksheet.WorksheetXml.DocumentElement.SelectSingleNode(DataValidationPath.TrimStart('/'), NameSpaceManager);
            dvNode?.RemoveChild(((ExcelDataValidation)item).TopNode);
            return RemoveValidation(item);
        }

        /// <summary>
        /// Number of validations
        /// </summary>
        public int Count
        {
            get { return _validations.Count; }
        }


        /// <summary>
        /// Epplus validates that all data validations are consistend and valid
        /// when they are added and when a workbook is saved. Since this takes some
        /// resources, it can be disabled for improve performance. 
        /// </summary>
        public bool InternalValidationEnabled
        {
            get;
            set;
        }

        /// <summary>
        /// Index operator, returns by 0-based index
        /// </summary>
        /// <param name="index"></param>
        /// <returns></returns>
        public IExcelDataValidation this[int index]
        {
            get { return _validations[index]; }
            set { _validations[index] = value; }
        }

        /// <summary>
        /// Index operator, returns a data validation which address partly or exactly matches the searched address.
        /// </summary>
        /// <param name="address">A cell address or range</param>
        /// <returns>A <see cref="ExcelDataValidation"/> or null if no match</returns>
        public IExcelDataValidation this[string address]
        {
            get
            {
                var searchedAddress = new ExcelAddress(address);
                return _validations.Find(x => x.Address.Collide(searchedAddress) != ExcelAddressBase.eAddressCollition.No);
            }
        }

        /// <summary>
        /// Returns all validations that matches the supplied predicate <paramref name="match"/>.
        /// </summary>
        /// <param name="match">predicate to filter out matching validations</param>
        /// <returns></returns>
        public IEnumerable<IExcelDataValidation> FindAll(Predicate<IExcelDataValidation> match)
        {
            return _validations.FindAll(match);
        }

        /// <summary>
        /// Returns the first matching validation.
        /// </summary>
        /// <param name="match"></param>
        /// <returns></returns>
        public IExcelDataValidation Find(Predicate<IExcelDataValidation> match)
        {
            return _validations.Find(match);
        }

        /// <summary>
        /// Removes all validations from the collection.
        /// </summary>
        public void Clear()
        {
            DeleteAllNode(DataValidationItemsPath.TrimStart('/'));
            _validations.Clear();
        }

        /// <summary>
        /// Removes the validations that matches the predicate
        /// </summary>
        /// <param name="match"></param>
        public void RemoveAll(Predicate<IExcelDataValidation> match)
        {
            var matches = _validations.FindAll(match);
            foreach (var m in matches)
            {
                if (!(m is ExcelDataValidation))
                {
                    throw new InvalidCastException("The supplied item must inherit OfficeOpenXml.DataValidation.ExcelDataValidation");
                }
                TopNode.RemoveChild(((ExcelDataValidation)m).TopNode);
                //var dvNode = TopNode.SelectSingleNode(DataValidationPath.TrimStart('/'), NameSpaceManager);
                //if (dvNode != null)
                //{
                //    dvNode.RemoveChild(((ExcelDataValidation)m).TopNode);
                //}
            }
            _validations.RemoveAll(match);
            matches.ForEach(m => _validationStore.Remove(m));
            OnValidationCountChanged();
        }

        IEnumerator<IExcelDataValidation> IEnumerable<IExcelDataValidation>.GetEnumerator()
        {
            return _validations.GetEnumerator();
        }

        IEnumerator System.Collections.IEnumerable.GetEnumerator()
        {
            return _validations.GetEnumerator();
        }
    }
}
<|MERGE_RESOLUTION|>--- conflicted
+++ resolved
@@ -1,462 +1,450 @@
-﻿/*******************************************************************************
- * You may amend and distribute as you like, but don't remove this header!
- *
- * EPPlus provides server-side generation of Excel 2007/2010 spreadsheets.
- * See https://github.com/JanKallman/EPPlus for details.
- *
- * Copyright (C) 2011  Jan Källman
- *
- * This library is free software; you can redistribute it and/or
- * modify it under the terms of the GNU Lesser General Public
- * License as published by the Free Software Foundation; either
- * version 2.1 of the License, or (at your option) any later version.
-
- * This library is distributed in the hope that it will be useful,
- * but WITHOUT ANY WARRANTY; without even the implied warranty of
- * MERCHANTABILITY or FITNESS FOR A PARTICULAR PURPOSE.  
- * See the GNU Lesser General Public License for more details.
- *
- * The GNU Lesser General Public License can be viewed at http://www.opensource.org/licenses/lgpl-license.php
- * If you unfamiliar with this license or have questions about it, here is an http://www.gnu.org/licenses/gpl-faq.html
- *
- * All code and executables are provided "as is" with no warranty either express or implied. 
- * The author accepts no liability for any damage or loss of business that this product may cause.
- *
- * Code change notes:
- * 
- * Author							Change						Date
- * ******************************************************************************
- * Mats Alm   		                Added       		        2011-01-01
- * Mats Alm                         Applying patch submitted    2011-11-14
- *                                  by Ted Heatherington
- * Jan Källman		                License changed GPL-->LGPL  2011-12-27
- * Raziq York		                Added support for Any type  2014-08-08
-*******************************************************************************/
-using System;
-using System.Collections.Generic;
-using System.Linq;
-using System.Text;
-using System.Collections;
-using System.Globalization;
-using OfficeOpenXml.Utils;
-using System.Xml;
-using OfficeOpenXml.DataValidation.Contracts;
-
-namespace OfficeOpenXml.DataValidation
-{
-    /// <summary>
-    /// <para>
-    /// Collection of <see cref="ExcelDataValidation"/>. This class is providing the API for EPPlus data validation.
-    /// </para>
-    /// <para>
-    /// The public methods of this class (Add[...]Validation) will create a datavalidation entry in the worksheet. When this
-    /// validation has been created changes to the properties will affect the workbook immediately.
-    /// </para>
-    /// <para>
-    /// Each type of validation has either a formula or a typed value/values, except for custom validation which has a formula only.
-    /// </para>
-    /// <code>
-    /// // Add a date time validation
-    /// var validation = worksheet.DataValidation.AddDateTimeValidation("A1");
-    /// // set validation properties
-    /// validation.ShowErrorMessage = true;
-    /// validation.ErrorTitle = "An invalid date was entered";
-    /// validation.Error = "The date must be between 2011-01-31 and 2011-12-31";
-    /// validation.Prompt = "Enter date here";
-    /// validation.Formula.Value = DateTime.Parse("2011-01-01");
-    /// validation.Formula2.Value = DateTime.Parse("2011-12-31");
-    /// validation.Operator = ExcelDataValidationOperator.between;
-    /// </code>
-    /// </summary>
-    public class ExcelDataValidationCollection : XmlHelper, IEnumerable<IExcelDataValidation>
-    {
-        private List<IExcelDataValidation> _validations = new List<IExcelDataValidation>();
-        private ValidationStore _validationStore = new ValidationStore();
-        private ExcelWorksheet _worksheet = null;
-
-        private const string DataValidationPath = "//d:dataValidations";
-        private readonly string DataValidationItemsPath = string.Format("{0}/d:dataValidation", DataValidationPath);
-
-        /// <summary>
-        /// Constructor
-        /// </summary>
-        /// <param name="worksheet"></param>
-        internal ExcelDataValidationCollection(ExcelWorksheet worksheet)
-            : base(worksheet.NameSpaceManager, worksheet.WorksheetXml.DocumentElement)
-        {
-            Require.Argument(worksheet).IsNotNull("worksheet");
-            _worksheet = worksheet;
-            SchemaNodeOrder = worksheet.SchemaNodeOrder;
-
-            // check existing nodes and load them
-            var dataValidationNodes = worksheet.WorksheetXml.SelectNodes(DataValidationItemsPath, worksheet.NameSpaceManager);
-            if (dataValidationNodes != null && dataValidationNodes.Count > 0)
-            {
-                foreach (XmlNode node in dataValidationNodes)
-                {
-                    if (node.Attributes["sqref"] == null) continue;
-
-                    var addr = node.Attributes["sqref"].Value;
-
-                    var typeSchema = node.Attributes["type"] != null ? node.Attributes["type"].Value : "";
-
-                    var type = ExcelDataValidationType.GetBySchemaName(typeSchema);
-                    AddValidation(ExcelDataValidationFactory.Create(type, worksheet, addr, node));
-                }
-            }
-<<<<<<< HEAD
-            if (_validations.Count > 0)
-            {
-                OnValidationCountChanged();
-            }
-
-            InternalValidationEnabled = true;
-=======
-        }
-
-        private void AddValidation(IExcelDataValidation validation)
-        {
-            _validations.Add(validation);
-            _validationStore.Add(validation);
-            OnValidationCountChanged();
-        }
-
-        private bool RemoveValidation(IExcelDataValidation validation)
-        {
-            var retVal = _validations.Remove(validation);
-            _validationStore.Remove(validation);
-            if (retVal) OnValidationCountChanged();
-            return retVal;
->>>>>>> 4bb22917
-        }
-
-        private void EnsureRootElementExists()
-        {
-            var node = _worksheet.WorksheetXml.SelectSingleNode(DataValidationPath, _worksheet.NameSpaceManager);
-            if (node == null)
-            {
-                CreateNode(DataValidationPath.TrimStart('/'));
-            }
-        }
-
-        private void OnValidationCountChanged()
-        {
-
-            //if (TopNode != null)
-            //{
-            //    SetXmlNodeString("@count", _validations.Count.ToString());
-            //}
-            var dvNode = GetRootNode();
-            if (_validations.Count == 0)
-            {
-                if (dvNode != null)
-                {
-                    _worksheet.WorksheetXml.DocumentElement.RemoveChild(dvNode);
-                }
-                _worksheet.ClearValidations();
-            }
-            else
-            {
-                var attr = _worksheet.WorksheetXml.DocumentElement.SelectSingleNode(DataValidationPath + "[@count]", _worksheet.NameSpaceManager);
-                if (attr == null)
-                {
-                    dvNode.Attributes.Append(_worksheet.WorksheetXml.CreateAttribute("count"));
-                }
-                dvNode.Attributes["count"].Value = _validations.Count.ToString(CultureInfo.InvariantCulture);
-            }
-        }
-
-        private XmlNode GetRootNode()
-        {
-            EnsureRootElementExists();
-            TopNode = _worksheet.WorksheetXml.SelectSingleNode(DataValidationPath, _worksheet.NameSpaceManager);
-            return TopNode;
-        }
-
-        /// <summary>
-        /// Validates address - not empty, collisions
-        /// </summary>
-        /// <param name="address"></param>
-        /// <param name="validatingValidation"></param>
-        private void ValidateAddress(ExcelAddressBase address, IExcelDataValidation validatingValidation)
-        {
-<<<<<<< HEAD
-            Require.Argument(address).IsNotNullOrEmpty("address");
-
-            if (!InternalValidationEnabled) return;
-
-=======
->>>>>>> 4bb22917
-            // ensure that the new address does not collide with an existing validation.
-            if (_validations.Count > 0)
-            {
-                var collision = _validationStore.FindCollisions(address, validatingValidation).FirstOrDefault();
-
-                if (collision != null)
-                {
-                    throw new InvalidOperationException(string.Format("The address ({0}) collides with an existing validation ({1})", address, collision.Address.Address));
-                }
-            }
-        }
-
-        private void ValidateAddress(string address)
-        {
-            Require.Argument(address).IsNotNullOrEmpty("address");
-            var newAddress = new ExcelAddress(address);
-
-            ValidateAddress(newAddress, null);
-        }
-
-        /// <summary>
-        /// Validates all data validations.
-        /// </summary>
-        internal void ValidateAll()
-        {
-            if (!InternalValidationEnabled) return;
-
-            foreach (var validation in _validations)
-            {
-                validation.Validate();
-
-                ValidateAddress(validation.Address, validation);
-            }
-        }
-
-        /// <summary>
-        /// Adds a <see cref="ExcelDataValidationAny"/> to the worksheet.
-        /// </summary>
-        /// <param name="address">The range/address to validate</param>
-        /// <returns></returns>
-        public IExcelDataValidationAny AddAnyValidation(string address)
-        {
-            ValidateAddress(address);
-            EnsureRootElementExists();
-            var item = new ExcelDataValidationAny(_worksheet, address, ExcelDataValidationType.Any);
-            AddValidation(item);
-            return item;
-        }
-
-        /// <summary>
-        /// Adds an <see cref="IExcelDataValidationInt"/> to the worksheet. Whole means that the only accepted values
-        /// are integer values.
-        /// </summary>
-        /// <param name="address">the range/address to validate</param>
-        public IExcelDataValidationInt AddIntegerValidation(string address)
-        {
-            ValidateAddress(address);
-            EnsureRootElementExists();
-            var item = new ExcelDataValidationInt(_worksheet, address, ExcelDataValidationType.Whole);
-            AddValidation(item);
-            return item;
-        }
-
-        /// <summary>
-        /// Addes an <see cref="IExcelDataValidationDecimal"/> to the worksheet. The only accepted values are
-        /// decimal values.
-        /// </summary>
-        /// <param name="address">The range/address to validate</param>
-        /// <returns></returns>
-        public IExcelDataValidationDecimal AddDecimalValidation(string address)
-        {
-            ValidateAddress(address);
-            EnsureRootElementExists();
-            var item = new ExcelDataValidationDecimal(_worksheet, address, ExcelDataValidationType.Decimal);
-            AddValidation(item);
-            return item;
-        }
-
-        /// <summary>
-        /// Adds an <see cref="IExcelDataValidationList"/> to the worksheet. The accepted values are defined
-        /// in a list.
-        /// </summary>
-        /// <param name="address">The range/address to validate</param>
-        /// <returns></returns>
-        public IExcelDataValidationList AddListValidation(string address)
-        {
-            ValidateAddress(address);
-            EnsureRootElementExists();
-            var item = new ExcelDataValidationList(_worksheet, address, ExcelDataValidationType.List);
-            AddValidation(item);
-            return item;
-        }
-
-        /// <summary>
-        /// Adds an <see cref="IExcelDataValidationInt"/> regarding text length to the worksheet.
-        /// </summary>
-        /// <param name="address">The range/address to validate</param>
-        /// <returns></returns>
-        public IExcelDataValidationInt AddTextLengthValidation(string address)
-        {
-            ValidateAddress(address);
-            EnsureRootElementExists();
-            var item = new ExcelDataValidationInt(_worksheet, address, ExcelDataValidationType.TextLength);
-            AddValidation(item);
-            return item;
-        }
-
-        /// <summary>
-        /// Adds an <see cref="IExcelDataValidationDateTime"/> to the worksheet.
-        /// </summary>
-        /// <param name="address">The range/address to validate</param>
-        /// <returns></returns>
-        public IExcelDataValidationDateTime AddDateTimeValidation(string address)
-        {
-            ValidateAddress(address);
-            EnsureRootElementExists();
-            var item = new ExcelDataValidationDateTime(_worksheet, address, ExcelDataValidationType.DateTime);
-            AddValidation(item);
-            return item;
-        }
-
-
-        public IExcelDataValidationTime AddTimeValidation(string address)
-        {
-            ValidateAddress(address);
-            EnsureRootElementExists();
-            var item = new ExcelDataValidationTime(_worksheet, address, ExcelDataValidationType.Time);
-            AddValidation(item);
-            return item;
-        }
-        /// <summary>
-        /// Adds a <see cref="ExcelDataValidationCustom"/> to the worksheet.
-        /// </summary>
-        /// <param name="address">The range/address to validate</param>
-        /// <returns></returns>
-        public IExcelDataValidationCustom AddCustomValidation(string address)
-        {
-            ValidateAddress(address);
-            EnsureRootElementExists();
-            var item = new ExcelDataValidationCustom(_worksheet, address, ExcelDataValidationType.Custom);
-            AddValidation(item);
-            return item;
-        }
-
-        /// <summary>
-        /// Removes an <see cref="ExcelDataValidation"/> from the collection.
-        /// </summary>
-        /// <param name="item">The item to remove</param>
-        /// <returns>True if remove succeeds, otherwise false</returns>
-        /// <exception cref="ArgumentNullException">if <paramref name="item"/> is null</exception>
-        public bool Remove(IExcelDataValidation item)
-        {
-            if (!(item is ExcelDataValidation))
-            {
-                throw new InvalidCastException("The supplied item must inherit OfficeOpenXml.DataValidation.ExcelDataValidation");
-            }
-            Require.Argument(item).IsNotNull("item");
-            //TopNode.RemoveChild(((ExcelDataValidation)item).TopNode);
-            var dvNode = _worksheet.WorksheetXml.DocumentElement.SelectSingleNode(DataValidationPath.TrimStart('/'), NameSpaceManager);
-            dvNode?.RemoveChild(((ExcelDataValidation)item).TopNode);
-            return RemoveValidation(item);
-        }
-
-        /// <summary>
-        /// Number of validations
-        /// </summary>
-        public int Count
-        {
-            get { return _validations.Count; }
-        }
-
-
-        /// <summary>
-        /// Epplus validates that all data validations are consistend and valid
-        /// when they are added and when a workbook is saved. Since this takes some
-        /// resources, it can be disabled for improve performance. 
-        /// </summary>
-        public bool InternalValidationEnabled
-        {
-            get;
-            set;
-        }
-
-        /// <summary>
-        /// Index operator, returns by 0-based index
-        /// </summary>
-        /// <param name="index"></param>
-        /// <returns></returns>
-        public IExcelDataValidation this[int index]
-        {
-            get { return _validations[index]; }
-            set { _validations[index] = value; }
-        }
-
-        /// <summary>
-        /// Index operator, returns a data validation which address partly or exactly matches the searched address.
-        /// </summary>
-        /// <param name="address">A cell address or range</param>
-        /// <returns>A <see cref="ExcelDataValidation"/> or null if no match</returns>
-        public IExcelDataValidation this[string address]
-        {
-            get
-            {
-                var searchedAddress = new ExcelAddress(address);
-                return _validations.Find(x => x.Address.Collide(searchedAddress) != ExcelAddressBase.eAddressCollition.No);
-            }
-        }
-
-        /// <summary>
-        /// Returns all validations that matches the supplied predicate <paramref name="match"/>.
-        /// </summary>
-        /// <param name="match">predicate to filter out matching validations</param>
-        /// <returns></returns>
-        public IEnumerable<IExcelDataValidation> FindAll(Predicate<IExcelDataValidation> match)
-        {
-            return _validations.FindAll(match);
-        }
-
-        /// <summary>
-        /// Returns the first matching validation.
-        /// </summary>
-        /// <param name="match"></param>
-        /// <returns></returns>
-        public IExcelDataValidation Find(Predicate<IExcelDataValidation> match)
-        {
-            return _validations.Find(match);
-        }
-
-        /// <summary>
-        /// Removes all validations from the collection.
-        /// </summary>
-        public void Clear()
-        {
-            DeleteAllNode(DataValidationItemsPath.TrimStart('/'));
-            _validations.Clear();
-        }
-
-        /// <summary>
-        /// Removes the validations that matches the predicate
-        /// </summary>
-        /// <param name="match"></param>
-        public void RemoveAll(Predicate<IExcelDataValidation> match)
-        {
-            var matches = _validations.FindAll(match);
-            foreach (var m in matches)
-            {
-                if (!(m is ExcelDataValidation))
-                {
-                    throw new InvalidCastException("The supplied item must inherit OfficeOpenXml.DataValidation.ExcelDataValidation");
-                }
-                TopNode.RemoveChild(((ExcelDataValidation)m).TopNode);
-                //var dvNode = TopNode.SelectSingleNode(DataValidationPath.TrimStart('/'), NameSpaceManager);
-                //if (dvNode != null)
-                //{
-                //    dvNode.RemoveChild(((ExcelDataValidation)m).TopNode);
-                //}
-            }
-            _validations.RemoveAll(match);
-            matches.ForEach(m => _validationStore.Remove(m));
-            OnValidationCountChanged();
-        }
-
-        IEnumerator<IExcelDataValidation> IEnumerable<IExcelDataValidation>.GetEnumerator()
-        {
-            return _validations.GetEnumerator();
-        }
-
-        IEnumerator System.Collections.IEnumerable.GetEnumerator()
-        {
-            return _validations.GetEnumerator();
-        }
-    }
-}
+﻿/*******************************************************************************
+ * You may amend and distribute as you like, but don't remove this header!
+ *
+ * EPPlus provides server-side generation of Excel 2007/2010 spreadsheets.
+ * See https://github.com/JanKallman/EPPlus for details.
+ *
+ * Copyright (C) 2011  Jan Källman
+ *
+ * This library is free software; you can redistribute it and/or
+ * modify it under the terms of the GNU Lesser General Public
+ * License as published by the Free Software Foundation; either
+ * version 2.1 of the License, or (at your option) any later version.
+
+ * This library is distributed in the hope that it will be useful,
+ * but WITHOUT ANY WARRANTY; without even the implied warranty of
+ * MERCHANTABILITY or FITNESS FOR A PARTICULAR PURPOSE.  
+ * See the GNU Lesser General Public License for more details.
+ *
+ * The GNU Lesser General Public License can be viewed at http://www.opensource.org/licenses/lgpl-license.php
+ * If you unfamiliar with this license or have questions about it, here is an http://www.gnu.org/licenses/gpl-faq.html
+ *
+ * All code and executables are provided "as is" with no warranty either express or implied. 
+ * The author accepts no liability for any damage or loss of business that this product may cause.
+ *
+ * Code change notes:
+ * 
+ * Author							Change						Date
+ * ******************************************************************************
+ * Mats Alm   		                Added       		        2011-01-01
+ * Mats Alm                         Applying patch submitted    2011-11-14
+ *                                  by Ted Heatherington
+ * Jan Källman		                License changed GPL-->LGPL  2011-12-27
+ * Raziq York		                Added support for Any type  2014-08-08
+*******************************************************************************/
+using System;
+using System.Collections.Generic;
+using System.Linq;
+using System.Text;
+using System.Collections;
+using System.Globalization;
+using OfficeOpenXml.Utils;
+using System.Xml;
+using OfficeOpenXml.DataValidation.Contracts;
+
+namespace OfficeOpenXml.DataValidation
+{
+    /// <summary>
+    /// <para>
+    /// Collection of <see cref="ExcelDataValidation"/>. This class is providing the API for EPPlus data validation.
+    /// </para>
+    /// <para>
+    /// The public methods of this class (Add[...]Validation) will create a datavalidation entry in the worksheet. When this
+    /// validation has been created changes to the properties will affect the workbook immediately.
+    /// </para>
+    /// <para>
+    /// Each type of validation has either a formula or a typed value/values, except for custom validation which has a formula only.
+    /// </para>
+    /// <code>
+    /// // Add a date time validation
+    /// var validation = worksheet.DataValidation.AddDateTimeValidation("A1");
+    /// // set validation properties
+    /// validation.ShowErrorMessage = true;
+    /// validation.ErrorTitle = "An invalid date was entered";
+    /// validation.Error = "The date must be between 2011-01-31 and 2011-12-31";
+    /// validation.Prompt = "Enter date here";
+    /// validation.Formula.Value = DateTime.Parse("2011-01-01");
+    /// validation.Formula2.Value = DateTime.Parse("2011-12-31");
+    /// validation.Operator = ExcelDataValidationOperator.between;
+    /// </code>
+    /// </summary>
+    public class ExcelDataValidationCollection : XmlHelper, IEnumerable<IExcelDataValidation>
+    {
+        private List<IExcelDataValidation> _validations = new List<IExcelDataValidation>();
+        private ValidationStore _validationStore = new ValidationStore();
+        private ExcelWorksheet _worksheet = null;
+
+        private const string DataValidationPath = "//d:dataValidations";
+        private readonly string DataValidationItemsPath = string.Format("{0}/d:dataValidation", DataValidationPath);
+
+        /// <summary>
+        /// Constructor
+        /// </summary>
+        /// <param name="worksheet"></param>
+        internal ExcelDataValidationCollection(ExcelWorksheet worksheet)
+            : base(worksheet.NameSpaceManager, worksheet.WorksheetXml.DocumentElement)
+        {
+            Require.Argument(worksheet).IsNotNull("worksheet");
+            _worksheet = worksheet;
+            SchemaNodeOrder = worksheet.SchemaNodeOrder;
+
+            // check existing nodes and load them
+            var dataValidationNodes = worksheet.WorksheetXml.SelectNodes(DataValidationItemsPath, worksheet.NameSpaceManager);
+            if (dataValidationNodes != null && dataValidationNodes.Count > 0)
+            {
+                foreach (XmlNode node in dataValidationNodes)
+                {
+                    if (node.Attributes["sqref"] == null) continue;
+
+                    var addr = node.Attributes["sqref"].Value;
+
+                    var typeSchema = node.Attributes["type"] != null ? node.Attributes["type"].Value : "";
+
+                    var type = ExcelDataValidationType.GetBySchemaName(typeSchema);
+                    AddValidation(ExcelDataValidationFactory.Create(type, worksheet, addr, node));
+
+                    InternalValidationEnabled = true;
+                }
+            }
+        }
+
+        private void AddValidation(IExcelDataValidation validation)
+        {
+            _validations.Add(validation);
+            _validationStore.Add(validation);
+            OnValidationCountChanged();
+        }
+
+        private bool RemoveValidation(IExcelDataValidation validation)
+        {
+            var retVal = _validations.Remove(validation);
+            _validationStore.Remove(validation);
+            if (retVal) OnValidationCountChanged();
+            return retVal;
+        }
+
+        private void EnsureRootElementExists()
+        {
+            var node = _worksheet.WorksheetXml.SelectSingleNode(DataValidationPath, _worksheet.NameSpaceManager);
+            if (node == null)
+            {
+                CreateNode(DataValidationPath.TrimStart('/'));
+            }
+        }
+
+        private void OnValidationCountChanged()
+        {
+
+            //if (TopNode != null)
+            //{
+            //    SetXmlNodeString("@count", _validations.Count.ToString());
+            //}
+            var dvNode = GetRootNode();
+            if (_validations.Count == 0)
+            {
+                if (dvNode != null)
+                {
+                    _worksheet.WorksheetXml.DocumentElement.RemoveChild(dvNode);
+                }
+                _worksheet.ClearValidations();
+            }
+            else
+            {
+                var attr = _worksheet.WorksheetXml.DocumentElement.SelectSingleNode(DataValidationPath + "[@count]", _worksheet.NameSpaceManager);
+                if (attr == null)
+                {
+                    dvNode.Attributes.Append(_worksheet.WorksheetXml.CreateAttribute("count"));
+                }
+                dvNode.Attributes["count"].Value = _validations.Count.ToString(CultureInfo.InvariantCulture);
+            }
+        }
+
+        private XmlNode GetRootNode()
+        {
+            EnsureRootElementExists();
+            TopNode = _worksheet.WorksheetXml.SelectSingleNode(DataValidationPath, _worksheet.NameSpaceManager);
+            return TopNode;
+        }
+
+        /// <summary>
+        /// Validates address - not empty, collisions
+        /// </summary>
+        /// <param name="address"></param>
+        /// <param name="validatingValidation"></param>
+        private void ValidateAddress(ExcelAddressBase address, IExcelDataValidation validatingValidation)
+        {
+            if (!InternalValidationEnabled) return;
+
+            // ensure that the new address does not collide with an existing validation.
+            if (_validations.Count > 0)
+            {
+                var collision = _validationStore.FindCollisions(address, validatingValidation).FirstOrDefault();
+
+                if (collision != null)
+                {
+                    throw new InvalidOperationException(string.Format("The address ({0}) collides with an existing validation ({1})", address, collision.Address.Address));
+                }
+            }
+        }
+
+        private void ValidateAddress(string address)
+        {
+            Require.Argument(address).IsNotNullOrEmpty("address");
+            var newAddress = new ExcelAddress(address);
+
+            ValidateAddress(newAddress, null);
+        }
+
+        /// <summary>
+        /// Validates all data validations.
+        /// </summary>
+        internal void ValidateAll()
+        {
+            if (!InternalValidationEnabled) return;
+
+            foreach (var validation in _validations)
+            {
+                validation.Validate();
+
+                ValidateAddress(validation.Address, validation);
+            }
+        }
+
+        /// <summary>
+        /// Adds a <see cref="ExcelDataValidationAny"/> to the worksheet.
+        /// </summary>
+        /// <param name="address">The range/address to validate</param>
+        /// <returns></returns>
+        public IExcelDataValidationAny AddAnyValidation(string address)
+        {
+            ValidateAddress(address);
+            EnsureRootElementExists();
+            var item = new ExcelDataValidationAny(_worksheet, address, ExcelDataValidationType.Any);
+            AddValidation(item);
+            return item;
+        }
+
+        /// <summary>
+        /// Adds an <see cref="IExcelDataValidationInt"/> to the worksheet. Whole means that the only accepted values
+        /// are integer values.
+        /// </summary>
+        /// <param name="address">the range/address to validate</param>
+        public IExcelDataValidationInt AddIntegerValidation(string address)
+        {
+            ValidateAddress(address);
+            EnsureRootElementExists();
+            var item = new ExcelDataValidationInt(_worksheet, address, ExcelDataValidationType.Whole);
+            AddValidation(item);
+            return item;
+        }
+
+        /// <summary>
+        /// Addes an <see cref="IExcelDataValidationDecimal"/> to the worksheet. The only accepted values are
+        /// decimal values.
+        /// </summary>
+        /// <param name="address">The range/address to validate</param>
+        /// <returns></returns>
+        public IExcelDataValidationDecimal AddDecimalValidation(string address)
+        {
+            ValidateAddress(address);
+            EnsureRootElementExists();
+            var item = new ExcelDataValidationDecimal(_worksheet, address, ExcelDataValidationType.Decimal);
+            AddValidation(item);
+            return item;
+        }
+
+        /// <summary>
+        /// Adds an <see cref="IExcelDataValidationList"/> to the worksheet. The accepted values are defined
+        /// in a list.
+        /// </summary>
+        /// <param name="address">The range/address to validate</param>
+        /// <returns></returns>
+        public IExcelDataValidationList AddListValidation(string address)
+        {
+            ValidateAddress(address);
+            EnsureRootElementExists();
+            var item = new ExcelDataValidationList(_worksheet, address, ExcelDataValidationType.List);
+            AddValidation(item);
+            return item;
+        }
+
+        /// <summary>
+        /// Adds an <see cref="IExcelDataValidationInt"/> regarding text length to the worksheet.
+        /// </summary>
+        /// <param name="address">The range/address to validate</param>
+        /// <returns></returns>
+        public IExcelDataValidationInt AddTextLengthValidation(string address)
+        {
+            ValidateAddress(address);
+            EnsureRootElementExists();
+            var item = new ExcelDataValidationInt(_worksheet, address, ExcelDataValidationType.TextLength);
+            AddValidation(item);
+            return item;
+        }
+
+        /// <summary>
+        /// Adds an <see cref="IExcelDataValidationDateTime"/> to the worksheet.
+        /// </summary>
+        /// <param name="address">The range/address to validate</param>
+        /// <returns></returns>
+        public IExcelDataValidationDateTime AddDateTimeValidation(string address)
+        {
+            ValidateAddress(address);
+            EnsureRootElementExists();
+            var item = new ExcelDataValidationDateTime(_worksheet, address, ExcelDataValidationType.DateTime);
+            AddValidation(item);
+            return item;
+        }
+
+
+        public IExcelDataValidationTime AddTimeValidation(string address)
+        {
+            ValidateAddress(address);
+            EnsureRootElementExists();
+            var item = new ExcelDataValidationTime(_worksheet, address, ExcelDataValidationType.Time);
+            AddValidation(item);
+            return item;
+        }
+        /// <summary>
+        /// Adds a <see cref="ExcelDataValidationCustom"/> to the worksheet.
+        /// </summary>
+        /// <param name="address">The range/address to validate</param>
+        /// <returns></returns>
+        public IExcelDataValidationCustom AddCustomValidation(string address)
+        {
+            ValidateAddress(address);
+            EnsureRootElementExists();
+            var item = new ExcelDataValidationCustom(_worksheet, address, ExcelDataValidationType.Custom);
+            AddValidation(item);
+            return item;
+        }
+
+        /// <summary>
+        /// Removes an <see cref="ExcelDataValidation"/> from the collection.
+        /// </summary>
+        /// <param name="item">The item to remove</param>
+        /// <returns>True if remove succeeds, otherwise false</returns>
+        /// <exception cref="ArgumentNullException">if <paramref name="item"/> is null</exception>
+        public bool Remove(IExcelDataValidation item)
+        {
+            if (!(item is ExcelDataValidation))
+            {
+                throw new InvalidCastException("The supplied item must inherit OfficeOpenXml.DataValidation.ExcelDataValidation");
+            }
+            Require.Argument(item).IsNotNull("item");
+            //TopNode.RemoveChild(((ExcelDataValidation)item).TopNode);
+            var dvNode = _worksheet.WorksheetXml.DocumentElement.SelectSingleNode(DataValidationPath.TrimStart('/'), NameSpaceManager);
+            dvNode?.RemoveChild(((ExcelDataValidation)item).TopNode);
+            return RemoveValidation(item);
+        }
+
+        /// <summary>
+        /// Number of validations
+        /// </summary>
+        public int Count
+        {
+            get { return _validations.Count; }
+        }
+
+
+        /// <summary>
+        /// Epplus validates that all data validations are consistend and valid
+        /// when they are added and when a workbook is saved. Since this takes some
+        /// resources, it can be disabled for improve performance. 
+        /// </summary>
+        public bool InternalValidationEnabled
+        {
+            get;
+            set;
+        }
+
+        /// <summary>
+        /// Index operator, returns by 0-based index
+        /// </summary>
+        /// <param name="index"></param>
+        /// <returns></returns>
+        public IExcelDataValidation this[int index]
+        {
+            get { return _validations[index]; }
+            set { _validations[index] = value; }
+        }
+
+        /// <summary>
+        /// Index operator, returns a data validation which address partly or exactly matches the searched address.
+        /// </summary>
+        /// <param name="address">A cell address or range</param>
+        /// <returns>A <see cref="ExcelDataValidation"/> or null if no match</returns>
+        public IExcelDataValidation this[string address]
+        {
+            get
+            {
+                var searchedAddress = new ExcelAddress(address);
+                return _validations.Find(x => x.Address.Collide(searchedAddress) != ExcelAddressBase.eAddressCollition.No);
+            }
+        }
+
+        /// <summary>
+        /// Returns all validations that matches the supplied predicate <paramref name="match"/>.
+        /// </summary>
+        /// <param name="match">predicate to filter out matching validations</param>
+        /// <returns></returns>
+        public IEnumerable<IExcelDataValidation> FindAll(Predicate<IExcelDataValidation> match)
+        {
+            return _validations.FindAll(match);
+        }
+
+        /// <summary>
+        /// Returns the first matching validation.
+        /// </summary>
+        /// <param name="match"></param>
+        /// <returns></returns>
+        public IExcelDataValidation Find(Predicate<IExcelDataValidation> match)
+        {
+            return _validations.Find(match);
+        }
+
+        /// <summary>
+        /// Removes all validations from the collection.
+        /// </summary>
+        public void Clear()
+        {
+            DeleteAllNode(DataValidationItemsPath.TrimStart('/'));
+            _validations.Clear();
+        }
+
+        /// <summary>
+        /// Removes the validations that matches the predicate
+        /// </summary>
+        /// <param name="match"></param>
+        public void RemoveAll(Predicate<IExcelDataValidation> match)
+        {
+            var matches = _validations.FindAll(match);
+            foreach (var m in matches)
+            {
+                if (!(m is ExcelDataValidation))
+                {
+                    throw new InvalidCastException("The supplied item must inherit OfficeOpenXml.DataValidation.ExcelDataValidation");
+                }
+                TopNode.RemoveChild(((ExcelDataValidation)m).TopNode);
+                //var dvNode = TopNode.SelectSingleNode(DataValidationPath.TrimStart('/'), NameSpaceManager);
+                //if (dvNode != null)
+                //{
+                //    dvNode.RemoveChild(((ExcelDataValidation)m).TopNode);
+                //}
+            }
+            _validations.RemoveAll(match);
+            matches.ForEach(m => _validationStore.Remove(m));
+            OnValidationCountChanged();
+        }
+
+        IEnumerator<IExcelDataValidation> IEnumerable<IExcelDataValidation>.GetEnumerator()
+        {
+            return _validations.GetEnumerator();
+        }
+
+        IEnumerator System.Collections.IEnumerable.GetEnumerator()
+        {
+            return _validations.GetEnumerator();
+        }
+    }
+}