--- conflicted
+++ resolved
@@ -1,350 +1,334 @@
-﻿/*******************************************************************************
- * You may amend and distribute as you like, but don't remove this header!
- *
- * EPPlus provides server-side generation of Excel 2007/2010 spreadsheets.
- * See http://www.codeplex.com/EPPlus for details.
- *
- * Copyright (C) 2011  Jan Källman
- *
- * This library is free software; you can redistribute it and/or
- * modify it under the terms of the GNU Lesser General Public
- * License as published by the Free Software Foundation; either
- * version 2.1 of the License, or (at your option) any later version.
-
- * This library is distributed in the hope that it will be useful,
- * but WITHOUT ANY WARRANTY; without even the implied warranty of
- * MERCHANTABILITY or FITNESS FOR A PARTICULAR PURPOSE.  
- * See the GNU Lesser General Public License for more details.
- *
- * The GNU Lesser General Public License can be viewed at http://www.opensource.org/licenses/lgpl-license.php
- * If you unfamiliar with this license or have questions about it, here is an http://www.gnu.org/licenses/gpl-faq.html
- *
- * All code and executables are provided "as is" with no warranty either express or implied. 
- * The author accepts no liability for any damage or loss of business that this product may cause.
- *
- * Code change notes:
- * 
- * Author							Change						Date
- * ******************************************************************************
- * Mats Alm   		                Added       		        2013-03-01 (Prior file history on https://github.com/swmal/ExcelFormulaParser)
- *******************************************************************************/
-using System;
-using System.Collections.Generic;
-using System.Linq;
-using System.Text;
-using OfficeOpenXml.FormulaParsing.ExpressionGraph;
-using OfficeOpenXml.FormulaParsing.Exceptions;
-
-namespace OfficeOpenXml.FormulaParsing.Excel.Operators
-{
-    public class Operator : IOperator
-    {
-        private const int PrecedencePercent = 2;
-        private const int PrecedenceExp = 4;
-        private const int PrecedenceMultiplyDevide = 6;
-        private const int PrecedenceIntegerDivision = 8;
-        private const int PrecedenceModulus = 10;
-        private const int PrecedenceAddSubtract = 12;
-        private const int PrecedenceConcat = 15;
-        private const int PrecedenceComparison = 25;
-
-        private Operator() { }
-
-        private Operator(Operators @operator, int precedence, Func<CompileResult, CompileResult, CompileResult> implementation)
-        {
-            _implementation = implementation;
-            _precedence = precedence;
-            _operator = @operator;
-        }
-
-        private readonly Func<CompileResult, CompileResult, CompileResult> _implementation;
-        private readonly int _precedence;
-        private readonly Operators _operator;
-
-        int IOperator.Precedence
-        {
-            get { return _precedence; }
-        }
-
-        Operators IOperator.Operator
-        {
-            get { return _operator; }
-        }
-
-        public CompileResult Apply(CompileResult left, CompileResult right)
-        {
-            return _implementation(left, right);
-        }
-
-        public override string ToString()
-        {
-            return "Operator: " + _operator;
-        }
-
-        public static IOperator Plus
-        {
-            get
-            {
-                return new Operator(Operators.Plus, PrecedenceAddSubtract, (l, r) =>
-                {
-                    l = l ?? new CompileResult(0, DataType.Integer);
-                    r = r ?? new CompileResult(0, DataType.Integer);
-                    CheckForErrors(l, r);
-                    if (l.DataType == DataType.Integer && r.DataType == DataType.Integer)
-                    {
-                        return new CompileResult(l.ResultNumeric + r.ResultNumeric, DataType.Integer);
-                    }
-                    else if ((l.IsNumeric || l.IsNumericString) && (r.IsNumeric || r.IsNumericString))
-                    {
-                        return new CompileResult(l.ResultNumeric + r.ResultNumeric, DataType.Decimal);
-                    }
-                    throw new ExcelErrorValueException(eErrorType.Value);
-                }); 
-            }
-        }
-
-        public static IOperator Minus
-        {
-            get
-            {
-                return new Operator(Operators.Minus, PrecedenceAddSubtract, (l, r) =>
-                {
-                    l = l ?? new CompileResult(0, DataType.Integer);
-                    r = r ?? new CompileResult(0, DataType.Integer);
-                    if (l.DataType == DataType.Integer && r.DataType == DataType.Integer)
-                    {
-                        return new CompileResult(l.ResultNumeric - r.ResultNumeric, DataType.Integer);
-                    }
-                    else if ((l.IsNumeric || l.IsNumericString) && (r.IsNumeric || r.IsNumericString))
-                    {
-                        return new CompileResult(l.ResultNumeric - r.ResultNumeric, DataType.Decimal);
-                    }
-                    throw new ExcelErrorValueException(eErrorType.Value);
-                });
-            }
-        }
-
-        public static IOperator Multiply
-        {
-            get
-            {
-                return new Operator(Operators.Multiply, PrecedenceMultiplyDevide, (l, r) =>
-                {
-                    l = l ?? new CompileResult(0, DataType.Integer);
-                    r = r ?? new CompileResult(0, DataType.Integer);
-                    if (l.DataType == DataType.Integer && r.DataType == DataType.Integer)
-                    {
-                        return new CompileResult(l.ResultNumeric * r.ResultNumeric, DataType.Integer);
-                    }
-                    else if ((l.IsNumeric || l.IsNumericString) && (r.IsNumeric || r.IsNumericString))
-                    {
-                        return new CompileResult(l.ResultNumeric * r.ResultNumeric, DataType.Decimal);
-                    }
-                    throw new ExcelErrorValueException(eErrorType.Value);
-                });
-            }
-        }
-
-        public static IOperator Divide
-        {
-            get
-            {
-                return new Operator(Operators.Divide, PrecedenceMultiplyDevide, (l, r) =>
-                {
-                    if (!(l.IsNumeric || l.IsNumericString) || !(r.IsNumeric || r.IsNumericString))
-                    {
-                        throw new ExcelErrorValueException(eErrorType.Value);
-                    }
-                    var left = l.ResultNumeric;
-                    var right = r.ResultNumeric;
-                    if (Math.Abs(right - 0d) < double.Epsilon)
-                    {
-                        throw new ExcelErrorValueException(eErrorType.Div0);
-                    }
-                    if (l.DataType == DataType.Integer && r.DataType == DataType.Integer)
-                    {
-                        return new CompileResult(left / right, DataType.Integer);
-                    }
-                    else if ((l.IsNumeric || l.IsNumericString) && (r.IsNumeric || r.IsNumericString))
-                    {
-                        return new CompileResult(left / right, DataType.Decimal);
-                    }
-                    throw new ExcelErrorValueException(eErrorType.Value);
-                });
-            }
-        }
-
-        public static IOperator Exp
-        {
-            get
-            {
-                return new Operator(Operators.Exponentiation, PrecedenceExp, (l, r) =>
-                    {
-                        if (l == null && r == null)
-                        {
-                            throw new ExcelErrorValueException(eErrorType.Value);
-                        }
-                        l = l ?? new CompileResult(0, DataType.Integer);
-                        r = r ?? new CompileResult(0, DataType.Integer);
-                        if (l.IsNumeric && r.IsNumeric)
-                        {
-                            return new CompileResult(Math.Pow(l.ResultNumeric, r.ResultNumeric), DataType.Decimal);
-                        }
-                        return new CompileResult(0d, DataType.Decimal);
-                    });
-            }
-        }
-
-        public static IOperator Concat
-        {
-            get
-            {
-                return new Operator(Operators.Concat, PrecedenceConcat, (l, r) =>
-                    {
-                        l = l ?? new CompileResult(string.Empty, DataType.String);
-                        r = r ?? new CompileResult(string.Empty, DataType.String);
-                        var lStr = l.Result != null ? l.Result.ToString() : string.Empty;
-                        var rStr = r.Result != null ? r.Result.ToString() : string.Empty;
-                        return new CompileResult(string.Concat(lStr, rStr), DataType.String);
-                    });
-            }
-        }
-
-        public static IOperator GreaterThan
-        {
-            get
-            {
-                return new Operator(Operators.GreaterThan, PrecedenceComparison, (l, r) => new CompileResult(Compare(l, r) > 0, DataType.Boolean));
-            }
-        }
-
-        public static IOperator Eq
-        {
-            get
-            {
-                return new Operator(Operators.Equals, PrecedenceComparison, (l, r) => new CompileResult(Compare(l, r) == 0, DataType.Boolean));
-            }
-        }
-
-        public static IOperator NotEqualsTo
-        {
-            get
-            {
-<<<<<<< HEAD
-                return new Operator(Operators.Equals, PrecedenceComparison, (l, r) => new CompileResult(Compare(l, r) != 0, DataType.Boolean));
-=======
-                return new Operator(Operators.NotEqualTo, PrecedenceComparison, (l, r) => new CompileResult(Compare(l, r) != 0, DataType.Boolean));
->>>>>>> 10a6d98e
-            }
-        }
-
-        public static IOperator GreaterThanOrEqual
-        {
-            get
-            {
-<<<<<<< HEAD
-                return new Operator(Operators.GreaterThan, PrecedenceComparison, (l, r) => new CompileResult(Compare(l, r) >= 0, DataType.Boolean));
-=======
-                return new Operator(Operators.GreaterThanOrEqual, PrecedenceComparison, (l, r) => new CompileResult(Compare(l, r) >= 0, DataType.Boolean));
->>>>>>> 10a6d98e
-            }
-        }
-
-        public static IOperator LessThan
-        {
-            get
-            {
-<<<<<<< HEAD
-                return new Operator(Operators.GreaterThan, PrecedenceComparison, (l, r) => new CompileResult(Compare(l, r) < 0, DataType.Boolean));
-=======
-                return new Operator(Operators.LessThan, PrecedenceComparison, (l, r) => new CompileResult(Compare(l, r) < 0, DataType.Boolean));
->>>>>>> 10a6d98e
-            }
-        }
-
-        public static IOperator LessThanOrEqual
-        {
-            get
-            {
-<<<<<<< HEAD
-                return new Operator(Operators.GreaterThan, PrecedenceComparison, (l, r) => new CompileResult(Compare(l, r) <= 0, DataType.Boolean));
-=======
-                return new Operator(Operators.LessThanOrEqual, PrecedenceComparison, (l, r) => new CompileResult(Compare(l, r) <= 0, DataType.Boolean));
->>>>>>> 10a6d98e
-            }
-        }
-
-        private static IOperator _percent;
-        public static IOperator Percent
-        {
-            get
-            {
-                if (_percent == null)
-                {
-                    _percent = new Operator(Operators.Percent, PrecedencePercent, (l, r) =>
-                        {
-                            l = l ?? new CompileResult(0, DataType.Integer);
-                            r = r ?? new CompileResult(0, DataType.Integer);
-                            if (l.DataType == DataType.Integer && r.DataType == DataType.Integer)
-                            {
-                                return new CompileResult(l.ResultNumeric * r.ResultNumeric, DataType.Integer);
-                            }
-                            else if ((l.IsNumeric || l.IsNumericString) && (r.IsNumeric || r.IsNumericString))
-                            {
-                                return new CompileResult(l.ResultNumeric * r.ResultNumeric, DataType.Decimal);
-                            }
-                            throw new ExcelErrorValueException(eErrorType.Value);
-                        });
-                }
-                return _percent;
-            }
-        }
-
-        private static int Compare(CompileResult l, CompileResult r)
-        {
-            CheckForErrors(l, r);
-            if (l.Result == null && r.Result == null)
-            {
-                return 0;
-            }
-            if (l.Result == null && r.Result != null)
-            {
-                return -1;
-            }
-            if (l.Result != null && r.Result == null)
-            {
-                return 1;
-            }
-            if (l.IsNumeric && r.IsNumeric)
-            {
-                var lnum = l.ResultNumeric;
-                var rnum = r.ResultNumeric;
-                if (Math.Abs(lnum - rnum) < double.Epsilon) return 0;
-                return lnum.CompareTo(rnum);
-            }
-            else
-            {
-                return CompareString(l.Result, r.Result);
-            }
-        }
-
-        private static int CompareString(object l, object r)
-        {
-            var sl = (l ?? "").ToString();
-            var sr = (r ?? "").ToString();
-            return System.String.Compare(sl, sr, System.StringComparison.Ordinal);
-        }
-
-        private static void  CheckForErrors(CompileResult l, CompileResult r)
-        {
-            if (l.DataType == DataType.ExcelError)
-            {
-                throw new ExcelErrorValueException((ExcelErrorValue)l.Result);
-            }
-            if (r.DataType == DataType.ExcelError)
-            {
-                throw new ExcelErrorValueException((ExcelErrorValue)r.Result);
-            }
-        }
-    }
-}
+﻿/*******************************************************************************
+ * You may amend and distribute as you like, but don't remove this header!
+ *
+ * EPPlus provides server-side generation of Excel 2007/2010 spreadsheets.
+ * See http://www.codeplex.com/EPPlus for details.
+ *
+ * Copyright (C) 2011  Jan Källman
+ *
+ * This library is free software; you can redistribute it and/or
+ * modify it under the terms of the GNU Lesser General Public
+ * License as published by the Free Software Foundation; either
+ * version 2.1 of the License, or (at your option) any later version.
+
+ * This library is distributed in the hope that it will be useful,
+ * but WITHOUT ANY WARRANTY; without even the implied warranty of
+ * MERCHANTABILITY or FITNESS FOR A PARTICULAR PURPOSE.  
+ * See the GNU Lesser General Public License for more details.
+ *
+ * The GNU Lesser General Public License can be viewed at http://www.opensource.org/licenses/lgpl-license.php
+ * If you unfamiliar with this license or have questions about it, here is an http://www.gnu.org/licenses/gpl-faq.html
+ *
+ * All code and executables are provided "as is" with no warranty either express or implied. 
+ * The author accepts no liability for any damage or loss of business that this product may cause.
+ *
+ * Code change notes:
+ * 
+ * Author							Change						Date
+ * ******************************************************************************
+ * Mats Alm   		                Added       		        2013-03-01 (Prior file history on https://github.com/swmal/ExcelFormulaParser)
+ *******************************************************************************/
+using System;
+using System.Collections.Generic;
+using System.Linq;
+using System.Text;
+using OfficeOpenXml.FormulaParsing.ExpressionGraph;
+using OfficeOpenXml.FormulaParsing.Exceptions;
+
+namespace OfficeOpenXml.FormulaParsing.Excel.Operators
+{
+    public class Operator : IOperator
+    {
+        private const int PrecedencePercent = 2;
+        private const int PrecedenceExp = 4;
+        private const int PrecedenceMultiplyDevide = 6;
+        private const int PrecedenceIntegerDivision = 8;
+        private const int PrecedenceModulus = 10;
+        private const int PrecedenceAddSubtract = 12;
+        private const int PrecedenceConcat = 15;
+        private const int PrecedenceComparison = 25;
+
+        private Operator() { }
+
+        private Operator(Operators @operator, int precedence, Func<CompileResult, CompileResult, CompileResult> implementation)
+        {
+            _implementation = implementation;
+            _precedence = precedence;
+            _operator = @operator;
+        }
+
+        private readonly Func<CompileResult, CompileResult, CompileResult> _implementation;
+        private readonly int _precedence;
+        private readonly Operators _operator;
+
+        int IOperator.Precedence
+        {
+            get { return _precedence; }
+        }
+
+        Operators IOperator.Operator
+        {
+            get { return _operator; }
+        }
+
+        public CompileResult Apply(CompileResult left, CompileResult right)
+        {
+            return _implementation(left, right);
+        }
+
+        public override string ToString()
+        {
+            return "Operator: " + _operator;
+        }
+
+        public static IOperator Plus
+        {
+            get
+            {
+                return new Operator(Operators.Plus, PrecedenceAddSubtract, (l, r) =>
+                {
+                    l = l ?? new CompileResult(0, DataType.Integer);
+                    r = r ?? new CompileResult(0, DataType.Integer);
+                    CheckForErrors(l, r);
+                    if (l.DataType == DataType.Integer && r.DataType == DataType.Integer)
+                    {
+                        return new CompileResult(l.ResultNumeric + r.ResultNumeric, DataType.Integer);
+                    }
+                    else if ((l.IsNumeric || l.IsNumericString) && (r.IsNumeric || r.IsNumericString))
+                    {
+                        return new CompileResult(l.ResultNumeric + r.ResultNumeric, DataType.Decimal);
+                    }
+                    throw new ExcelErrorValueException(eErrorType.Value);
+                }); 
+            }
+        }
+
+        public static IOperator Minus
+        {
+            get
+            {
+                return new Operator(Operators.Minus, PrecedenceAddSubtract, (l, r) =>
+                {
+                    l = l ?? new CompileResult(0, DataType.Integer);
+                    r = r ?? new CompileResult(0, DataType.Integer);
+                    if (l.DataType == DataType.Integer && r.DataType == DataType.Integer)
+                    {
+                        return new CompileResult(l.ResultNumeric - r.ResultNumeric, DataType.Integer);
+                    }
+                    else if ((l.IsNumeric || l.IsNumericString) && (r.IsNumeric || r.IsNumericString))
+                    {
+                        return new CompileResult(l.ResultNumeric - r.ResultNumeric, DataType.Decimal);
+                    }
+                    throw new ExcelErrorValueException(eErrorType.Value);
+                });
+            }
+        }
+
+        public static IOperator Multiply
+        {
+            get
+            {
+                return new Operator(Operators.Multiply, PrecedenceMultiplyDevide, (l, r) =>
+                {
+                    l = l ?? new CompileResult(0, DataType.Integer);
+                    r = r ?? new CompileResult(0, DataType.Integer);
+                    if (l.DataType == DataType.Integer && r.DataType == DataType.Integer)
+                    {
+                        return new CompileResult(l.ResultNumeric * r.ResultNumeric, DataType.Integer);
+                    }
+                    else if ((l.IsNumeric || l.IsNumericString) && (r.IsNumeric || r.IsNumericString))
+                    {
+                        return new CompileResult(l.ResultNumeric * r.ResultNumeric, DataType.Decimal);
+                    }
+                    throw new ExcelErrorValueException(eErrorType.Value);
+                });
+            }
+        }
+
+        public static IOperator Divide
+        {
+            get
+            {
+                return new Operator(Operators.Divide, PrecedenceMultiplyDevide, (l, r) =>
+                {
+                    if (!(l.IsNumeric || l.IsNumericString) || !(r.IsNumeric || r.IsNumericString))
+                    {
+                        throw new ExcelErrorValueException(eErrorType.Value);
+                    }
+                    var left = l.ResultNumeric;
+                    var right = r.ResultNumeric;
+                    if (Math.Abs(right - 0d) < double.Epsilon)
+                    {
+                        throw new ExcelErrorValueException(eErrorType.Div0);
+                    }
+                    if (l.DataType == DataType.Integer && r.DataType == DataType.Integer)
+                    {
+                        return new CompileResult(left / right, DataType.Integer);
+                    }
+                    else if ((l.IsNumeric || l.IsNumericString) && (r.IsNumeric || r.IsNumericString))
+                    {
+                        return new CompileResult(left / right, DataType.Decimal);
+                    }
+                    throw new ExcelErrorValueException(eErrorType.Value);
+                });
+            }
+        }
+
+        public static IOperator Exp
+        {
+            get
+            {
+                return new Operator(Operators.Exponentiation, PrecedenceExp, (l, r) =>
+                    {
+                        if (l == null && r == null)
+                        {
+                            throw new ExcelErrorValueException(eErrorType.Value);
+                        }
+                        l = l ?? new CompileResult(0, DataType.Integer);
+                        r = r ?? new CompileResult(0, DataType.Integer);
+                        if (l.IsNumeric && r.IsNumeric)
+                        {
+                            return new CompileResult(Math.Pow(l.ResultNumeric, r.ResultNumeric), DataType.Decimal);
+                        }
+                        return new CompileResult(0d, DataType.Decimal);
+                    });
+            }
+        }
+
+        public static IOperator Concat
+        {
+            get
+            {
+                return new Operator(Operators.Concat, PrecedenceConcat, (l, r) =>
+                    {
+                        l = l ?? new CompileResult(string.Empty, DataType.String);
+                        r = r ?? new CompileResult(string.Empty, DataType.String);
+                        var lStr = l.Result != null ? l.Result.ToString() : string.Empty;
+                        var rStr = r.Result != null ? r.Result.ToString() : string.Empty;
+                        return new CompileResult(string.Concat(lStr, rStr), DataType.String);
+                    });
+            }
+        }
+
+        public static IOperator GreaterThan
+        {
+            get
+            {
+                return new Operator(Operators.GreaterThan, PrecedenceComparison, (l, r) => new CompileResult(Compare(l, r) > 0, DataType.Boolean));
+            }
+        }
+
+        public static IOperator Eq
+        {
+            get
+            {
+                return new Operator(Operators.Equals, PrecedenceComparison, (l, r) => new CompileResult(Compare(l, r) == 0, DataType.Boolean));
+            }
+        }
+
+        public static IOperator NotEqualsTo
+        {
+            get
+            {
+                return new Operator(Operators.NotEqualTo, PrecedenceComparison, (l, r) => new CompileResult(Compare(l, r) != 0, DataType.Boolean));
+            }
+        }
+
+        public static IOperator GreaterThanOrEqual
+        {
+            get
+            {
+                return new Operator(Operators.GreaterThanOrEqual, PrecedenceComparison, (l, r) => new CompileResult(Compare(l, r) >= 0, DataType.Boolean));
+            }
+        }
+
+        public static IOperator LessThan
+        {
+            get
+            {
+                return new Operator(Operators.LessThan, PrecedenceComparison, (l, r) => new CompileResult(Compare(l, r) < 0, DataType.Boolean));
+            }
+        }
+
+        public static IOperator LessThanOrEqual
+        {
+            get
+            {
+                return new Operator(Operators.LessThanOrEqual, PrecedenceComparison, (l, r) => new CompileResult(Compare(l, r) <= 0, DataType.Boolean));
+            }
+        }
+
+        private static IOperator _percent;
+        public static IOperator Percent
+        {
+            get
+            {
+                if (_percent == null)
+                {
+                    _percent = new Operator(Operators.Percent, PrecedencePercent, (l, r) =>
+                        {
+                            l = l ?? new CompileResult(0, DataType.Integer);
+                            r = r ?? new CompileResult(0, DataType.Integer);
+                            if (l.DataType == DataType.Integer && r.DataType == DataType.Integer)
+                            {
+                                return new CompileResult(l.ResultNumeric * r.ResultNumeric, DataType.Integer);
+                            }
+                            else if ((l.IsNumeric || l.IsNumericString) && (r.IsNumeric || r.IsNumericString))
+                            {
+                                return new CompileResult(l.ResultNumeric * r.ResultNumeric, DataType.Decimal);
+                            }
+                            throw new ExcelErrorValueException(eErrorType.Value);
+                        });
+                }
+                return _percent;
+            }
+        }
+
+        private static int Compare(CompileResult l, CompileResult r)
+        {
+            CheckForErrors(l, r);
+            if (l.Result == null && r.Result == null)
+            {
+                return 0;
+            }
+            if (l.Result == null && r.Result != null)
+            {
+                return -1;
+            }
+            if (l.Result != null && r.Result == null)
+            {
+                return 1;
+            }
+            if (l.IsNumeric && r.IsNumeric)
+            {
+                var lnum = l.ResultNumeric;
+                var rnum = r.ResultNumeric;
+                if (Math.Abs(lnum - rnum) < double.Epsilon) return 0;
+                return lnum.CompareTo(rnum);
+            }
+            else
+            {
+                return CompareString(l.Result, r.Result);
+            }
+        }
+
+        private static int CompareString(object l, object r)
+        {
+            var sl = (l ?? "").ToString();
+            var sr = (r ?? "").ToString();
+            return System.String.Compare(sl, sr, System.StringComparison.Ordinal);
+        }
+
+        private static void  CheckForErrors(CompileResult l, CompileResult r)
+        {
+            if (l.DataType == DataType.ExcelError)
+            {
+                throw new ExcelErrorValueException((ExcelErrorValue)l.Result);
+            }
+            if (r.DataType == DataType.ExcelError)
+            {
+                throw new ExcelErrorValueException((ExcelErrorValue)r.Result);
+            }
+        }
+    }
+}