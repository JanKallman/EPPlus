﻿using System;
using System.Collections.Generic;
using System.Linq;
using System.Text;
using OfficeOpenXml.FormulaParsing;
using OfficeOpenXml.FormulaParsing.ExcelUtilities;
using OfficeOpenXml.FormulaParsing.Excel.Functions;
using OfficeOpenXml.FormulaParsing.LexicalAnalysis;
using OfficeOpenXml.Utils;

namespace OfficeOpenXml.FormulaParsing
{
    public class EpplusExcelDataProvider : ExcelDataProvider
    {
        public class RangeInfo : IRangeInfo
        {
            internal ExcelWorksheet _ws;
            CellsStoreEnumerator<object> _values = null;
            int _fromRow, _toRow, _fromCol, _toCol;
            int _cellCount = 0;
            ICellInfo _cell;
            public RangeInfo(ExcelWorksheet ws, int fromRow, int fromCol, int toRow, int toCol)                
            {
                _ws = ws;
                _fromRow=fromRow;
                _fromCol=fromCol;
                _toRow=toRow;
                _toCol=toCol;
                _values = new CellsStoreEnumerator<object>(ws._values, _fromRow, _fromCol, _toRow, _toCol);
<<<<<<< HEAD
                _cell = new CellInfo(_ws, _values);
=======
            }

            public int GetNCells()
            {
                return ((_toRow - _fromRow) + 1) * ((_toCol - _fromCol) + 1);
            }

            public string Address
            {
                get { return _values.CellAddress; }
            }

            public int Row
            {
                get { return _values.Row; }
            }

            public int Column
            {
                get { return _values.Column; }
            }

            public string Formula
            {
                get 
                {
                    return _ws.GetFormula(_values.Row, _values.Column);
                }
            }

            public new object Value
            {
                get { return _values.Value; }
            }
            
            public double ValueDouble
            {
                get { return ExcelWorksheet.GetValueDouble(_values.Value, true); }
            }
            public double ValueDoubleLogical
            {
                get { return ExcelWorksheet.GetValueDouble(_values.Value, false); }
            }
            public bool IsHiddenRow
            {
                get 
                { 
                    var row=_ws._values.GetValue(_values.Row, 0) as ExcelRow;
                    if(row != null)
                    {
                        return row.Hidden || row.Height==0;
                    }
                    else
                    {
                        return false;
                    }
                }
>>>>>>> 8ab4c577
            }
            public bool IsEmpty
            {
                get
                {
                    if (_cellCount > 0)
                    {
                        return true;
                    }
                    else if (_values.Next())
                    {
                        _values.Previous();
                        return false;
                    }
                    else
                    {
                        return true;
                    }
                }
            }
            public bool IsMulti
            {
                get
                {
                    if (_cellCount == 0)
                    {
                        if (_values.Next() && _values.Next())
                        {
                            _values.Reset();
                            return true;
                        }
                        else
                        {
                            _values.Reset();
                            return false;
                        }
                    }
                    else if (_cellCount > 1)
                    {
                        return true;
                    }
                    return false;
                }
            }

            public ICellInfo Current
            {
                get { return _cell; }
            }

            public void Dispose()
            {
                _values = null;
                _ws = null;
                _cell = null;
            }

            object System.Collections.IEnumerator.Current
            {
                get
                {
                    return this;
                }
            }

            public bool MoveNext()
            {
                _cellCount++;
                return _values.MoveNext();
            }

            public void Reset()
            {                
                _values.Init();
            }


            public bool NextCell()
            {
                _cellCount++;
                return _values.MoveNext();
            }

            public IEnumerator<ICellInfo> GetEnumerator()
            {
                return this;
            }

            System.Collections.IEnumerator System.Collections.IEnumerable.GetEnumerator()
            {
                return this;
            }
        }
        public class CellInfo : ICellInfo
        {
            ExcelWorksheet _ws;
            CellsStoreEnumerator<object> _values;
            internal CellInfo(ExcelWorksheet ws, CellsStoreEnumerator<object> values)
            {
                _ws = ws;
                _values = values;
            }
            public string Address
            {
                get { return _values.CellAddress; }
            }

            public int Row
            {
                get { return _values.Row; }
            }

            public int Column
            {
                get { return _values.Column; }
            }

            public string Formula
            {
                get 
                {
                    return _ws.GetFormula(_values.Row, _values.Column);
                }
            }

            public object Value
            {
                get { return _values.Value; }
            }
            
            public double ValueDouble
            {
                get { return ConvertUtil.GetValueDouble(_values.Value, true); }
            }
            public double ValueDoubleLogical
            {
                get { return ConvertUtil.GetValueDouble(_values.Value, false); }
            }
            public bool IsHiddenRow
            {
                get 
                { 
                    var row=_ws._values.GetValue(_values.Row, 0) as ExcelRow;
                    if(row != null)
                    {
                        return row.Hidden || row.Height==0;
                    }
                    else
                    {
                        return false;
                    }
                }
            }

            public IList<Token> Tokens
            {
                get 
                {
                    return _ws._formulaTokens.GetValue(_values.Row, _values.Column);
                }
            }

        }
        public class NameInfo : INameInfo
        {
            public ulong Id { get; set; }
            public string Name  { get; set; }
            public string Formula { get; set; }
            public IList<Token> Tokens { get; internal set; }
            public object Value { get; set; }
        }
        private readonly ExcelPackage _package;
        private ExcelWorksheet _currentWorksheet;
        private RangeAddressFactory _rangeAddressFactory;
        private Dictionary<ulong, INameInfo> _names=new Dictionary<ulong,INameInfo>();
        public EpplusExcelDataProvider(ExcelPackage package)
        {
            _package = package;

            _rangeAddressFactory = new RangeAddressFactory(this);
        }

        public override ExcelNamedRangeCollection GetWorksheetNames()
        {
            return _package.Workbook.Worksheets.First().Names;
        }

        public override ExcelNamedRangeCollection GetWorkbookNameValues()
        {
            return _package.Workbook.Names;
        }
        public override IRangeInfo GetRange(string worksheet, int row, int column, string address)
        {
            var addr = new ExcelAddress(worksheet, address);
            if (addr.Table != null)
            {
                addr.SetRCFromTable(_package, new ExcelAddressBase(row, column, row, column));
            }
            SetCurrentWorksheet(addr.WorkSheet); 
            var wsName = string.IsNullOrEmpty(addr.WorkSheet) ? _currentWorksheet.Name : addr.WorkSheet;
            var ws = _package.Workbook.Worksheets[wsName];
            //return new CellsStoreEnumerator<object>(ws._values, addr._fromRow, addr._fromCol, addr._toRow, addr._toCol);
            return new RangeInfo(ws, addr._fromRow, addr._fromCol, addr._toRow, addr._toCol);
        }
        public override INameInfo GetName(string worksheet, string name)
        {
            ExcelNamedRange nameItem;
            ulong id;            
            ExcelWorksheet ws;
            if (string.IsNullOrEmpty(worksheet))
            {
                nameItem = _package._workbook.Names[name];
                ws = null;
            }
            else
            {
                ws = _package._workbook.Worksheets[worksheet];
                nameItem = _package._workbook.Names[name];
            }

            id = ExcelAddressBase.GetCellID(nameItem.LocalSheetId, nameItem.Index, 0);

            if (_names.ContainsKey(id))
            {
                return _names[id];
            }
            else
            {
                var ni=new NameInfo(){
                    Id=id,
                    Name=name,
                    Formula=nameItem.Formula
                };
                if (nameItem._fromRow > 0)
                {
                    ni.Value = new RangeInfo(nameItem.Worksheet ?? ws, nameItem._fromRow, nameItem._fromCol, nameItem._toRow, nameItem._toCol);
                }
                else
                {
                    ni.Value= nameItem.Value;
                }
                _names.Add(id, ni);
                return ni;
            }
        }
        public override IEnumerable<object> GetRangeValues(string address)
        {
            SetCurrentWorksheet(ExcelAddressInfo.Parse(address));
            var addr = new ExcelAddress(address);
            var wsName = string.IsNullOrEmpty(addr.WorkSheet) ? _currentWorksheet.Name : addr.WorkSheet;
            var ws = _package.Workbook.Worksheets[wsName];
            return (new CellsStoreEnumerator<object>(ws._values, addr._fromRow, addr._fromCol, addr._toRow, addr._toCol));
        }


        public object GetValue(int row, int column)
        {
            return _currentWorksheet._values.GetValue(row, column);
        }

        public bool IsMerged(int row, int column)
        {
            return _currentWorksheet._flags.GetFlagValue(row, column, CellFlags.Merged);
        }

        public bool IsHidden(int row, int column)
        {
            return _currentWorksheet.Column(column).Hidden || _currentWorksheet.Column(column).Width == 0 ||
                   _currentWorksheet.Row(row).Hidden || _currentWorksheet.Row(column).Height == 0;
        }

        public override object GetCellValue(string sheetName, int row, int col)
        {
            return _package.Workbook.Worksheets[sheetName]._values.GetValue(row, col);
        }

        private void SetCurrentWorksheet(ExcelAddressInfo addressInfo)
        {
            if (addressInfo.WorksheetIsSpecified)
            {
                _currentWorksheet = _package.Workbook.Worksheets[addressInfo.Worksheet];
            }
            else if (_currentWorksheet == null)
            {
                _currentWorksheet = _package.Workbook.Worksheets.First();
            }
        }

        private void SetCurrentWorksheet(string worksheetName)
        {
            if (!string.IsNullOrEmpty(worksheetName))
            {
                _currentWorksheet = _package.Workbook.Worksheets[worksheetName];    
            }
            else
            {
                _currentWorksheet = _package.Workbook.Worksheets.First(); 
            }
            
        }

        //public override void SetCellValue(string address, object value)
        //{
        //    var addressInfo = ExcelAddressInfo.Parse(address);
        //    var ra = _rangeAddressFactory.Create(address);
        //    SetCurrentWorksheet(addressInfo);
        //    //var valueInfo = (ICalcEngineValueInfo)_currentWorksheet;
        //    //valueInfo.SetFormulaValue(ra.FromRow + 1, ra.FromCol + 1, value);
        //    _currentWorksheet.Cells[ra.FromRow + 1, ra.FromCol + 1].Value = value;
        //}

        public override void Dispose()
        {
            _package.Dispose();
        }

        public override int ExcelMaxColumns
        {
            get { return ExcelPackage.MaxColumns; }
        }

        public override int ExcelMaxRows
        {
            get { return ExcelPackage.MaxRows; }
        }

        public override string GetRangeFormula(string worksheetName, int row, int column)
        {
            SetCurrentWorksheet(worksheetName);
            return _currentWorksheet.GetFormula(row, column);
        }

        public override object GetRangeValue(string worksheetName, int row, int column)
        {
            SetCurrentWorksheet(worksheetName);
            return _currentWorksheet.GetValue(row, column);
        }

        public override List<LexicalAnalysis.Token> GetRangeFormulaTokens(string worksheetName, int row, int column)
        {
            return _package.Workbook.Worksheets[worksheetName]._formulaTokens.GetValue(row, column);
        }

        public override bool IsRowHidden(string worksheetName, int row)
        {
            var b = _package.Workbook.Worksheets[worksheetName].Row(row).Height == 0 || 
                    _package.Workbook.Worksheets[worksheetName].Row(row).Hidden;

            return b;
        }
    }
}
    <|MERGE_RESOLUTION|>--- conflicted
+++ resolved
@@ -1,443 +1,389 @@
-﻿using System;
-using System.Collections.Generic;
-using System.Linq;
-using System.Text;
-using OfficeOpenXml.FormulaParsing;
-using OfficeOpenXml.FormulaParsing.ExcelUtilities;
-using OfficeOpenXml.FormulaParsing.Excel.Functions;
-using OfficeOpenXml.FormulaParsing.LexicalAnalysis;
-using OfficeOpenXml.Utils;
-
-namespace OfficeOpenXml.FormulaParsing
-{
-    public class EpplusExcelDataProvider : ExcelDataProvider
-    {
-        public class RangeInfo : IRangeInfo
-        {
-            internal ExcelWorksheet _ws;
-            CellsStoreEnumerator<object> _values = null;
-            int _fromRow, _toRow, _fromCol, _toCol;
-            int _cellCount = 0;
-            ICellInfo _cell;
-            public RangeInfo(ExcelWorksheet ws, int fromRow, int fromCol, int toRow, int toCol)                
-            {
-                _ws = ws;
-                _fromRow=fromRow;
-                _fromCol=fromCol;
-                _toRow=toRow;
-                _toCol=toCol;
-                _values = new CellsStoreEnumerator<object>(ws._values, _fromRow, _fromCol, _toRow, _toCol);
-<<<<<<< HEAD
-                _cell = new CellInfo(_ws, _values);
-=======
-            }
-
-            public int GetNCells()
-            {
-                return ((_toRow - _fromRow) + 1) * ((_toCol - _fromCol) + 1);
-            }
-
-            public string Address
-            {
-                get { return _values.CellAddress; }
-            }
-
-            public int Row
-            {
-                get { return _values.Row; }
-            }
-
-            public int Column
-            {
-                get { return _values.Column; }
-            }
-
-            public string Formula
-            {
-                get 
-                {
-                    return _ws.GetFormula(_values.Row, _values.Column);
-                }
-            }
-
-            public new object Value
-            {
-                get { return _values.Value; }
-            }
-            
-            public double ValueDouble
-            {
-                get { return ExcelWorksheet.GetValueDouble(_values.Value, true); }
-            }
-            public double ValueDoubleLogical
-            {
-                get { return ExcelWorksheet.GetValueDouble(_values.Value, false); }
-            }
-            public bool IsHiddenRow
-            {
-                get 
-                { 
-                    var row=_ws._values.GetValue(_values.Row, 0) as ExcelRow;
-                    if(row != null)
-                    {
-                        return row.Hidden || row.Height==0;
-                    }
-                    else
-                    {
-                        return false;
-                    }
-                }
->>>>>>> 8ab4c577
-            }
-            public bool IsEmpty
-            {
-                get
-                {
-                    if (_cellCount > 0)
-                    {
-                        return true;
-                    }
-                    else if (_values.Next())
-                    {
-                        _values.Previous();
-                        return false;
-                    }
-                    else
-                    {
-                        return true;
-                    }
-                }
-            }
-            public bool IsMulti
-            {
-                get
-                {
-                    if (_cellCount == 0)
-                    {
-                        if (_values.Next() && _values.Next())
-                        {
-                            _values.Reset();
-                            return true;
-                        }
-                        else
-                        {
-                            _values.Reset();
-                            return false;
-                        }
-                    }
-                    else if (_cellCount > 1)
-                    {
-                        return true;
-                    }
-                    return false;
-                }
-            }
-
-            public ICellInfo Current
-            {
-                get { return _cell; }
-            }
-
-            public void Dispose()
-            {
-                _values = null;
-                _ws = null;
-                _cell = null;
-            }
-
-            object System.Collections.IEnumerator.Current
-            {
-                get
-                {
-                    return this;
-                }
-            }
-
-            public bool MoveNext()
-            {
-                _cellCount++;
-                return _values.MoveNext();
-            }
-
-            public void Reset()
-            {                
-                _values.Init();
-            }
-
-
-            public bool NextCell()
-            {
-                _cellCount++;
-                return _values.MoveNext();
-            }
-
-            public IEnumerator<ICellInfo> GetEnumerator()
-            {
-                return this;
-            }
-
-            System.Collections.IEnumerator System.Collections.IEnumerable.GetEnumerator()
-            {
-                return this;
-            }
-        }
-        public class CellInfo : ICellInfo
-        {
-            ExcelWorksheet _ws;
-            CellsStoreEnumerator<object> _values;
-            internal CellInfo(ExcelWorksheet ws, CellsStoreEnumerator<object> values)
-            {
-                _ws = ws;
-                _values = values;
-            }
-            public string Address
-            {
-                get { return _values.CellAddress; }
-            }
-
-            public int Row
-            {
-                get { return _values.Row; }
-            }
-
-            public int Column
-            {
-                get { return _values.Column; }
-            }
-
-            public string Formula
-            {
-                get 
-                {
-                    return _ws.GetFormula(_values.Row, _values.Column);
-                }
-            }
-
-            public object Value
-            {
-                get { return _values.Value; }
-            }
-            
-            public double ValueDouble
-            {
-                get { return ConvertUtil.GetValueDouble(_values.Value, true); }
-            }
-            public double ValueDoubleLogical
-            {
-                get { return ConvertUtil.GetValueDouble(_values.Value, false); }
-            }
-            public bool IsHiddenRow
-            {
-                get 
-                { 
-                    var row=_ws._values.GetValue(_values.Row, 0) as ExcelRow;
-                    if(row != null)
-                    {
-                        return row.Hidden || row.Height==0;
-                    }
-                    else
-                    {
-                        return false;
-                    }
-                }
-            }
-
-            public IList<Token> Tokens
-            {
-                get 
-                {
-                    return _ws._formulaTokens.GetValue(_values.Row, _values.Column);
-                }
-            }
-
-        }
-        public class NameInfo : INameInfo
-        {
-            public ulong Id { get; set; }
-            public string Name  { get; set; }
-            public string Formula { get; set; }
-            public IList<Token> Tokens { get; internal set; }
-            public object Value { get; set; }
-        }
-        private readonly ExcelPackage _package;
-        private ExcelWorksheet _currentWorksheet;
-        private RangeAddressFactory _rangeAddressFactory;
-        private Dictionary<ulong, INameInfo> _names=new Dictionary<ulong,INameInfo>();
-        public EpplusExcelDataProvider(ExcelPackage package)
-        {
-            _package = package;
-
-            _rangeAddressFactory = new RangeAddressFactory(this);
-        }
-
-        public override ExcelNamedRangeCollection GetWorksheetNames()
-        {
-            return _package.Workbook.Worksheets.First().Names;
-        }
-
-        public override ExcelNamedRangeCollection GetWorkbookNameValues()
-        {
-            return _package.Workbook.Names;
-        }
-        public override IRangeInfo GetRange(string worksheet, int row, int column, string address)
-        {
-            var addr = new ExcelAddress(worksheet, address);
-            if (addr.Table != null)
-            {
-                addr.SetRCFromTable(_package, new ExcelAddressBase(row, column, row, column));
-            }
-            SetCurrentWorksheet(addr.WorkSheet); 
-            var wsName = string.IsNullOrEmpty(addr.WorkSheet) ? _currentWorksheet.Name : addr.WorkSheet;
-            var ws = _package.Workbook.Worksheets[wsName];
-            //return new CellsStoreEnumerator<object>(ws._values, addr._fromRow, addr._fromCol, addr._toRow, addr._toCol);
-            return new RangeInfo(ws, addr._fromRow, addr._fromCol, addr._toRow, addr._toCol);
-        }
-        public override INameInfo GetName(string worksheet, string name)
-        {
-            ExcelNamedRange nameItem;
-            ulong id;            
-            ExcelWorksheet ws;
-            if (string.IsNullOrEmpty(worksheet))
-            {
-                nameItem = _package._workbook.Names[name];
-                ws = null;
-            }
-            else
-            {
-                ws = _package._workbook.Worksheets[worksheet];
-                nameItem = _package._workbook.Names[name];
-            }
-
-            id = ExcelAddressBase.GetCellID(nameItem.LocalSheetId, nameItem.Index, 0);
-
-            if (_names.ContainsKey(id))
-            {
-                return _names[id];
-            }
-            else
-            {
-                var ni=new NameInfo(){
-                    Id=id,
-                    Name=name,
-                    Formula=nameItem.Formula
-                };
-                if (nameItem._fromRow > 0)
-                {
-                    ni.Value = new RangeInfo(nameItem.Worksheet ?? ws, nameItem._fromRow, nameItem._fromCol, nameItem._toRow, nameItem._toCol);
-                }
-                else
-                {
-                    ni.Value= nameItem.Value;
-                }
-                _names.Add(id, ni);
-                return ni;
-            }
-        }
-        public override IEnumerable<object> GetRangeValues(string address)
-        {
-            SetCurrentWorksheet(ExcelAddressInfo.Parse(address));
-            var addr = new ExcelAddress(address);
-            var wsName = string.IsNullOrEmpty(addr.WorkSheet) ? _currentWorksheet.Name : addr.WorkSheet;
-            var ws = _package.Workbook.Worksheets[wsName];
-            return (new CellsStoreEnumerator<object>(ws._values, addr._fromRow, addr._fromCol, addr._toRow, addr._toCol));
-        }
-
-
-        public object GetValue(int row, int column)
-        {
-            return _currentWorksheet._values.GetValue(row, column);
-        }
-
-        public bool IsMerged(int row, int column)
-        {
-            return _currentWorksheet._flags.GetFlagValue(row, column, CellFlags.Merged);
-        }
-
-        public bool IsHidden(int row, int column)
-        {
-            return _currentWorksheet.Column(column).Hidden || _currentWorksheet.Column(column).Width == 0 ||
-                   _currentWorksheet.Row(row).Hidden || _currentWorksheet.Row(column).Height == 0;
-        }
-
-        public override object GetCellValue(string sheetName, int row, int col)
-        {
-            return _package.Workbook.Worksheets[sheetName]._values.GetValue(row, col);
-        }
-
-        private void SetCurrentWorksheet(ExcelAddressInfo addressInfo)
-        {
-            if (addressInfo.WorksheetIsSpecified)
-            {
-                _currentWorksheet = _package.Workbook.Worksheets[addressInfo.Worksheet];
-            }
-            else if (_currentWorksheet == null)
-            {
-                _currentWorksheet = _package.Workbook.Worksheets.First();
-            }
-        }
-
-        private void SetCurrentWorksheet(string worksheetName)
-        {
-            if (!string.IsNullOrEmpty(worksheetName))
-            {
-                _currentWorksheet = _package.Workbook.Worksheets[worksheetName];    
-            }
-            else
-            {
-                _currentWorksheet = _package.Workbook.Worksheets.First(); 
-            }
-            
-        }
-
-        //public override void SetCellValue(string address, object value)
-        //{
-        //    var addressInfo = ExcelAddressInfo.Parse(address);
-        //    var ra = _rangeAddressFactory.Create(address);
-        //    SetCurrentWorksheet(addressInfo);
-        //    //var valueInfo = (ICalcEngineValueInfo)_currentWorksheet;
-        //    //valueInfo.SetFormulaValue(ra.FromRow + 1, ra.FromCol + 1, value);
-        //    _currentWorksheet.Cells[ra.FromRow + 1, ra.FromCol + 1].Value = value;
-        //}
-
-        public override void Dispose()
-        {
-            _package.Dispose();
-        }
-
-        public override int ExcelMaxColumns
-        {
-            get { return ExcelPackage.MaxColumns; }
-        }
-
-        public override int ExcelMaxRows
-        {
-            get { return ExcelPackage.MaxRows; }
-        }
-
-        public override string GetRangeFormula(string worksheetName, int row, int column)
-        {
-            SetCurrentWorksheet(worksheetName);
-            return _currentWorksheet.GetFormula(row, column);
-        }
-
-        public override object GetRangeValue(string worksheetName, int row, int column)
-        {
-            SetCurrentWorksheet(worksheetName);
-            return _currentWorksheet.GetValue(row, column);
-        }
-
-        public override List<LexicalAnalysis.Token> GetRangeFormulaTokens(string worksheetName, int row, int column)
-        {
-            return _package.Workbook.Worksheets[worksheetName]._formulaTokens.GetValue(row, column);
-        }
-
-        public override bool IsRowHidden(string worksheetName, int row)
-        {
-            var b = _package.Workbook.Worksheets[worksheetName].Row(row).Height == 0 || 
-                    _package.Workbook.Worksheets[worksheetName].Row(row).Hidden;
-
-            return b;
-        }
-    }
-}
+﻿using System;
+using System.Collections.Generic;
+using System.Linq;
+using System.Text;
+using OfficeOpenXml.FormulaParsing;
+using OfficeOpenXml.FormulaParsing.ExcelUtilities;
+using OfficeOpenXml.FormulaParsing.Excel.Functions;
+using OfficeOpenXml.FormulaParsing.LexicalAnalysis;
+using OfficeOpenXml.Utils;
+
+namespace OfficeOpenXml.FormulaParsing
+{
+    public class EpplusExcelDataProvider : ExcelDataProvider
+    {
+        public class RangeInfo : IRangeInfo
+        {
+            internal ExcelWorksheet _ws;
+            CellsStoreEnumerator<object> _values = null;
+            int _fromRow, _toRow, _fromCol, _toCol;
+            int _cellCount = 0;
+            ICellInfo _cell;
+            public RangeInfo(ExcelWorksheet ws, int fromRow, int fromCol, int toRow, int toCol)                
+            {
+                _ws = ws;
+                _fromRow=fromRow;
+                _fromCol=fromCol;
+                _toRow=toRow;
+                _toCol=toCol;
+                _values = new CellsStoreEnumerator<object>(ws._values, _fromRow, _fromCol, _toRow, _toCol);
+                _cell = new CellInfo(_ws, _values);
+
+            public int GetNCells()
+            {
+                return ((_toRow - _fromRow) + 1) * ((_toCol - _fromCol) + 1);
+            }
+
+            }
+            public bool IsEmpty
+            {
+                get
+                {
+                    if (_cellCount > 0)
+                    {
+                        return true;
+                    }
+                    else if (_values.Next())
+                    {
+                        _values.Previous();
+                        return false;
+                    }
+                    else
+                    {
+                        return true;
+                    }
+                }
+            }
+            public bool IsMulti
+            {
+                get
+                {
+                    if (_cellCount == 0)
+                    {
+                        if (_values.Next() && _values.Next())
+                        {
+                            _values.Reset();
+                            return true;
+                        }
+                        else
+                        {
+                            _values.Reset();
+                            return false;
+                        }
+                    }
+                    else if (_cellCount > 1)
+                    {
+                        return true;
+                    }
+                    return false;
+                }
+            }
+
+            public ICellInfo Current
+            {
+                get { return _cell; }
+            }
+
+            public void Dispose()
+            {
+                _values = null;
+                _ws = null;
+                _cell = null;
+            }
+
+            object System.Collections.IEnumerator.Current
+            {
+                get
+                {
+                    return this;
+                }
+            }
+
+            public bool MoveNext()
+            {
+                _cellCount++;
+                return _values.MoveNext();
+            }
+
+            public void Reset()
+            {                
+                _values.Init();
+            }
+
+
+            public bool NextCell()
+            {
+                _cellCount++;
+                return _values.MoveNext();
+            }
+
+            public IEnumerator<ICellInfo> GetEnumerator()
+            {
+                return this;
+            }
+
+            System.Collections.IEnumerator System.Collections.IEnumerable.GetEnumerator()
+            {
+                return this;
+            }
+        }
+        public class CellInfo : ICellInfo
+        {
+            ExcelWorksheet _ws;
+            CellsStoreEnumerator<object> _values;
+            internal CellInfo(ExcelWorksheet ws, CellsStoreEnumerator<object> values)
+            {
+                _ws = ws;
+                _values = values;
+            }
+            public string Address
+            {
+                get { return _values.CellAddress; }
+            }
+
+            public int Row
+            {
+                get { return _values.Row; }
+            }
+
+            public int Column
+            {
+                get { return _values.Column; }
+            }
+
+            public string Formula
+            {
+                get 
+                {
+                    return _ws.GetFormula(_values.Row, _values.Column);
+                }
+            }
+
+            public object Value
+            {
+                get { return _values.Value; }
+            }
+            
+            public double ValueDouble
+            {
+                get { return ConvertUtil.GetValueDouble(_values.Value, true); }
+            }
+            public double ValueDoubleLogical
+            {
+                get { return ConvertUtil.GetValueDouble(_values.Value, false); }
+            }
+            public bool IsHiddenRow
+            {
+                get 
+                { 
+                    var row=_ws._values.GetValue(_values.Row, 0) as ExcelRow;
+                    if(row != null)
+                    {
+                        return row.Hidden || row.Height==0;
+                    }
+                    else
+                    {
+                        return false;
+                    }
+                }
+            }
+
+            public IList<Token> Tokens
+            {
+                get 
+                {
+                    return _ws._formulaTokens.GetValue(_values.Row, _values.Column);
+                }
+            }
+
+        }
+        public class NameInfo : INameInfo
+        {
+            public ulong Id { get; set; }
+            public string Name  { get; set; }
+            public string Formula { get; set; }
+            public IList<Token> Tokens { get; internal set; }
+            public object Value { get; set; }
+        }
+        private readonly ExcelPackage _package;
+        private ExcelWorksheet _currentWorksheet;
+        private RangeAddressFactory _rangeAddressFactory;
+        private Dictionary<ulong, INameInfo> _names=new Dictionary<ulong,INameInfo>();
+        public EpplusExcelDataProvider(ExcelPackage package)
+        {
+            _package = package;
+
+            _rangeAddressFactory = new RangeAddressFactory(this);
+        }
+
+        public override ExcelNamedRangeCollection GetWorksheetNames()
+        {
+            return _package.Workbook.Worksheets.First().Names;
+        }
+
+        public override ExcelNamedRangeCollection GetWorkbookNameValues()
+        {
+            return _package.Workbook.Names;
+        }
+        public override IRangeInfo GetRange(string worksheet, int row, int column, string address)
+        {
+            var addr = new ExcelAddress(worksheet, address);
+            if (addr.Table != null)
+            {
+                addr.SetRCFromTable(_package, new ExcelAddressBase(row, column, row, column));
+            }
+            SetCurrentWorksheet(addr.WorkSheet); 
+            var wsName = string.IsNullOrEmpty(addr.WorkSheet) ? _currentWorksheet.Name : addr.WorkSheet;
+            var ws = _package.Workbook.Worksheets[wsName];
+            //return new CellsStoreEnumerator<object>(ws._values, addr._fromRow, addr._fromCol, addr._toRow, addr._toCol);
+            return new RangeInfo(ws, addr._fromRow, addr._fromCol, addr._toRow, addr._toCol);
+        }
+        public override INameInfo GetName(string worksheet, string name)
+        {
+            ExcelNamedRange nameItem;
+            ulong id;            
+            ExcelWorksheet ws;
+            if (string.IsNullOrEmpty(worksheet))
+            {
+                nameItem = _package._workbook.Names[name];
+                ws = null;
+            }
+            else
+            {
+                ws = _package._workbook.Worksheets[worksheet];
+                nameItem = _package._workbook.Names[name];
+            }
+
+            id = ExcelAddressBase.GetCellID(nameItem.LocalSheetId, nameItem.Index, 0);
+
+            if (_names.ContainsKey(id))
+            {
+                return _names[id];
+            }
+            else
+            {
+                var ni=new NameInfo(){
+                    Id=id,
+                    Name=name,
+                    Formula=nameItem.Formula
+                };
+                if (nameItem._fromRow > 0)
+                {
+                    ni.Value = new RangeInfo(nameItem.Worksheet ?? ws, nameItem._fromRow, nameItem._fromCol, nameItem._toRow, nameItem._toCol);
+                }
+                else
+                {
+                    ni.Value= nameItem.Value;
+                }
+                _names.Add(id, ni);
+                return ni;
+            }
+        }
+        public override IEnumerable<object> GetRangeValues(string address)
+        {
+            SetCurrentWorksheet(ExcelAddressInfo.Parse(address));
+            var addr = new ExcelAddress(address);
+            var wsName = string.IsNullOrEmpty(addr.WorkSheet) ? _currentWorksheet.Name : addr.WorkSheet;
+            var ws = _package.Workbook.Worksheets[wsName];
+            return (new CellsStoreEnumerator<object>(ws._values, addr._fromRow, addr._fromCol, addr._toRow, addr._toCol));
+        }
+
+
+        public object GetValue(int row, int column)
+        {
+            return _currentWorksheet._values.GetValue(row, column);
+        }
+
+        public bool IsMerged(int row, int column)
+        {
+            return _currentWorksheet._flags.GetFlagValue(row, column, CellFlags.Merged);
+        }
+
+        public bool IsHidden(int row, int column)
+        {
+            return _currentWorksheet.Column(column).Hidden || _currentWorksheet.Column(column).Width == 0 ||
+                   _currentWorksheet.Row(row).Hidden || _currentWorksheet.Row(column).Height == 0;
+        }
+
+        public override object GetCellValue(string sheetName, int row, int col)
+        {
+            return _package.Workbook.Worksheets[sheetName]._values.GetValue(row, col);
+        }
+
+        private void SetCurrentWorksheet(ExcelAddressInfo addressInfo)
+        {
+            if (addressInfo.WorksheetIsSpecified)
+            {
+                _currentWorksheet = _package.Workbook.Worksheets[addressInfo.Worksheet];
+            }
+            else if (_currentWorksheet == null)
+            {
+                _currentWorksheet = _package.Workbook.Worksheets.First();
+            }
+        }
+
+        private void SetCurrentWorksheet(string worksheetName)
+        {
+            if (!string.IsNullOrEmpty(worksheetName))
+            {
+                _currentWorksheet = _package.Workbook.Worksheets[worksheetName];    
+            }
+            else
+            {
+                _currentWorksheet = _package.Workbook.Worksheets.First(); 
+            }
+            
+        }
+
+        //public override void SetCellValue(string address, object value)
+        //{
+        //    var addressInfo = ExcelAddressInfo.Parse(address);
+        //    var ra = _rangeAddressFactory.Create(address);
+        //    SetCurrentWorksheet(addressInfo);
+        //    //var valueInfo = (ICalcEngineValueInfo)_currentWorksheet;
+        //    //valueInfo.SetFormulaValue(ra.FromRow + 1, ra.FromCol + 1, value);
+        //    _currentWorksheet.Cells[ra.FromRow + 1, ra.FromCol + 1].Value = value;
+        //}
+
+        public override void Dispose()
+        {
+            _package.Dispose();
+        }
+
+        public override int ExcelMaxColumns
+        {
+            get { return ExcelPackage.MaxColumns; }
+        }
+
+        public override int ExcelMaxRows
+        {
+            get { return ExcelPackage.MaxRows; }
+        }
+
+        public override string GetRangeFormula(string worksheetName, int row, int column)
+        {
+            SetCurrentWorksheet(worksheetName);
+            return _currentWorksheet.GetFormula(row, column);
+        }
+
+        public override object GetRangeValue(string worksheetName, int row, int column)
+        {
+            SetCurrentWorksheet(worksheetName);
+            return _currentWorksheet.GetValue(row, column);
+        }
+
+        public override List<LexicalAnalysis.Token> GetRangeFormulaTokens(string worksheetName, int row, int column)
+        {
+            return _package.Workbook.Worksheets[worksheetName]._formulaTokens.GetValue(row, column);
+        }
+
+        public override bool IsRowHidden(string worksheetName, int row)
+        {
+            var b = _package.Workbook.Worksheets[worksheetName].Row(row).Height == 0 || 
+                    _package.Workbook.Worksheets[worksheetName].Row(row).Hidden;
+
+            return b;
+        }
+    }
+}
     