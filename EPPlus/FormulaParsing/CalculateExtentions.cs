--- conflicted
+++ resolved
@@ -1,93 +1,80 @@
-﻿/*******************************************************************************
- * You may amend and distribute as you like, but don't remove this header!
- *
- * EPPlus provides server-side generation of Excel 2007/2010 spreadsheets.
- * See http://www.codeplex.com/EPPlus for details.
- *
- * Copyright (C) 2011  Jan Källman
- *
- * This library is free software; you can redistribute it and/or
- * modify it under the terms of the GNU Lesser General Public
- * License as published by the Free Software Foundation; either
- * version 2.1 of the License, or (at your option) any later version.
-
- * This library is distributed in the hope that it will be useful,
- * but WITHOUT ANY WARRANTY; without even the implied warranty of
- * MERCHANTABILITY or FITNESS FOR A PARTICULAR PURPOSE.  
- * See the GNU Lesser General Public License for more details.
- *
- * The GNU Lesser General Public License can be viewed at http://www.opensource.org/licenses/lgpl-license.php
- * If you unfamiliar with this license or have questions about it, here is an http://www.gnu.org/licenses/gpl-faq.html
- *
- * All code and executables are provided "as is" with no warranty either express or implied. 
- * The author accepts no liability for any damage or loss of business that this product may cause.
- *
- * Code change notes:
- * 
- * Author							Change						Date
- * ******************************************************************************
- * Jan Källman                      Added                       2012-03-04  
- *******************************************************************************/
-using OfficeOpenXml.FormulaParsing.LexicalAnalysis;
-using OfficeOpenXml.Calculation;
-using System;
-using System.Collections.Generic;
-using System.Linq;
-using System.Text;
-using OfficeOpenXml.FormulaParsing;
-namespace OfficeOpenXml.Calculation
-{
-    public static class CalculationExtension
-    {
-        public static void Calculate(this ExcelWorkbook workbook)
-        {
-            var dc = DependencyChainFactory.Create(workbook);
-            var parser = workbook.FormulaParser;
-            //TODO: Add calculation here
-            foreach (var ix in dc.CalcOrder)
-            {
-                var item = dc.list[ix];
-                var v = parser.Parse(item.Tokens,item.ws.Name, ExcelCellBase.GetAddress(item.Row, item.Column));
-                item.ws._values.SetValue(item.Row, item.Column, v);
-            }
-            Workbook._isCalculated = true;
-        }
-<<<<<<< HEAD
-
-        public static void Calculate(this ExcelWorksheet Worksheet)
-=======
-        public static void Calculate(this ExcelWorksheet worksheet)
->>>>>>> d7d4a50f
-        {
-            var parser = worksheet.Workbook.FormulaParser;
-            var dc = DependencyChainFactory.Create(worksheet);
-            foreach (var ix in dc.CalcOrder)
-            {
-                var item = dc.list[ix];
-<<<<<<< HEAD
-                var v = parser.ParseAt(ExcelAddressBase.GetAddress(item.Row, item.Column));
-=======
-                var v = parser.ParseAt(ExcelCellBase.GetAddress(item.Row, item.Column));
->>>>>>> d7d4a50f
-                item.ws._values.SetValue(item.Row, item.Column, v);
-            }
-            Worksheet.Workbook._isCalculated = true;
-        }
-        public static void Calculate(this ExcelRangeBase range)
-        {
-            var parser = range.Worksheet.Workbook.FormulaParser;
-            var dc = DependencyChainFactory.Create(range);
-            foreach (var ix in dc.CalcOrder)
-            {
-                var item = dc.list[ix];
-<<<<<<< HEAD
-                var v = parser.ParseAt(ExcelAddressBase.GetAddress(item.Row, item.Column));
-=======
-                var v = parser.ParseAt(ExcelCellBase.GetAddress(item.Row, item.Column));
->>>>>>> d7d4a50f
-                item.ws._values.SetValue(item.Row, item.Column, v);
-            }
-            Range.Worksheet.Workbook._isCalculated = true;
-        }
-    }
-}
+﻿/*******************************************************************************
+ * You may amend and distribute as you like, but don't remove this header!
+ *
+ * EPPlus provides server-side generation of Excel 2007/2010 spreadsheets.
+ * See http://www.codeplex.com/EPPlus for details.
+ *
+ * Copyright (C) 2011  Jan Källman
+ *
+ * This library is free software; you can redistribute it and/or
+ * modify it under the terms of the GNU Lesser General Public
+ * License as published by the Free Software Foundation; either
+ * version 2.1 of the License, or (at your option) any later version.
+
+ * This library is distributed in the hope that it will be useful,
+ * but WITHOUT ANY WARRANTY; without even the implied warranty of
+ * MERCHANTABILITY or FITNESS FOR A PARTICULAR PURPOSE.  
+ * See the GNU Lesser General Public License for more details.
+ *
+ * The GNU Lesser General Public License can be viewed at http://www.opensource.org/licenses/lgpl-license.php
+ * If you unfamiliar with this license or have questions about it, here is an http://www.gnu.org/licenses/gpl-faq.html
+ *
+ * All code and executables are provided "as is" with no warranty either express or implied. 
+ * The author accepts no liability for any damage or loss of business that this product may cause.
+ *
+ * Code change notes:
+ * 
+ * Author							Change						Date
+ * ******************************************************************************
+ * Jan Källman                      Added                       2012-03-04  
+ *******************************************************************************/
+using OfficeOpenXml.FormulaParsing.LexicalAnalysis;
+using OfficeOpenXml.Calculation;
+using System;
+using System.Collections.Generic;
+using System.Linq;
+using System.Text;
+using OfficeOpenXml.FormulaParsing;
+namespace OfficeOpenXml.Calculation
+{
+    public static class CalculationExtension
+    {
+        public static void Calculate(this ExcelWorkbook workbook)
+        {
+            var dc = DependencyChainFactory.Create(workbook);
+            var parser = workbook.FormulaParser;
+            //TODO: Add calculation here
+            foreach (var ix in dc.CalcOrder)
+            {
+                var item = dc.list[ix];
+                var v = parser.Parse(item.Tokens,item.ws.Name, ExcelCellBase.GetAddress(item.Row, item.Column));
+                item.ws._values.SetValue(item.Row, item.Column, v);
+            }
+            Workbook._isCalculated = true;
+        }
+        public static void Calculate(this ExcelWorksheet worksheet)
+        {
+            var parser = worksheet.Workbook.FormulaParser;
+            var dc = DependencyChainFactory.Create(worksheet);
+            foreach (var ix in dc.CalcOrder)
+            {
+                var item = dc.list[ix];
+                var v = parser.ParseAt(ExcelCellBase.GetAddress(item.Row, item.Column));
+                item.ws._values.SetValue(item.Row, item.Column, v);
+            }
+            Worksheet.Workbook._isCalculated = true;
+        }
+        public static void Calculate(this ExcelRangeBase range)
+        {
+            var parser = range.Worksheet.Workbook.FormulaParser;
+            var dc = DependencyChainFactory.Create(range);
+            foreach (var ix in dc.CalcOrder)
+            {
+                var item = dc.list[ix];
+                var v = parser.ParseAt(ExcelCellBase.GetAddress(item.Row, item.Column));
+                item.ws._values.SetValue(item.Row, item.Column, v);
+            }
+            Range.Worksheet.Workbook._isCalculated = true;
+        }
+    }
+}