--- conflicted
+++ resolved
@@ -1,312 +1,313 @@
-﻿/*******************************************************************************
- * You may amend and distribute as you like, but don't remove this header!
- *
- * EPPlus provides server-side generation of Excel 2007/2010 spreadsheets.
- * See http://www.codeplex.com/EPPlus for details.
- *
- * Copyright (C) 2011  Jan Källman
- *
- * This library is free software; you can redistribute it and/or
- * modify it under the terms of the GNU Lesser General Public
- * License as published by the Free Software Foundation; either
- * version 2.1 of the License, or (at your option) any later version.
-
- * This library is distributed in the hope that it will be useful,
- * but WITHOUT ANY WARRANTY; without even the implied warranty of
- * MERCHANTABILITY or FITNESS FOR A PARTICULAR PURPOSE.  
- * See the GNU Lesser General Public License for more details.
- *
- * The GNU Lesser General Public License can be viewed at http://www.opensource.org/licenses/lgpl-license.php
- * If you unfamiliar with this license or have questions about it, here is an http://www.gnu.org/licenses/gpl-faq.html
- *
- * All code and executables are provided "as is" with no warranty either express or implied. 
- * The author accepts no liability for any damage or loss of business that this product may cause.
- *
- * Code change notes:
- * 
- * Author							Change						Date
- *******************************************************************************
- * Jan Källman		Added		25-Oct-2012
- *******************************************************************************/
-using System;
-using System.Collections.Generic;
-using System.Linq;
-using System.Text;
-using System.IO;
-using Ionic.Zip;
-using Ionic.Zlib;
-using System.Xml;
-namespace OfficeOpenXml.Packaging
-{
-    /// <summary>
-    /// Specifies whether the target is inside or outside the System.IO.Packaging.Package.
-    /// </summary>
-    public enum TargetMode
-    {
-        /// <summary>
-        /// The relationship references a part that is inside the package.
-        /// </summary>
-        Internal = 0,
-        /// <summary>
-        /// The relationship references a resource that is external to the package.
-        /// </summary>
-        External = 1,
-    }
-    /// <summary>
-    /// Represent an OOXML Zip package.
-    /// </summary>
-    public class ZipPackage : ZipPackageRelationshipBase
-    {
-        internal class ContentType
-        {
-            internal string Name;
-            internal bool IsExtension;
-            internal string Match;
-            public ContentType(string name, bool isExtension, string match)
-            {
-                Name = name;
-                IsExtension = isExtension;
-                Match = match;
-            }
-        }
-        Dictionary<string, ZipPackagePart> Parts = new Dictionary<string, ZipPackagePart>();
-        internal Dictionary<string, ContentType> _contentTypes = new Dictionary<string, ContentType>();
-        internal ZipPackage()
-        {
-            AddNew();
-        }
-
-        private void AddNew()
-        {
-            _contentTypes.Add("xml", new ContentType(ExcelPackage.schemaXmlExtension, true, "xml"));
-            _contentTypes.Add("rels", new ContentType(ExcelPackage.schemaRelsExtension, true, "rels"));
-        }
-
-        internal ZipPackage(Stream stream)
-        {
-            bool hasContentTypeXml = false;
-            if (stream == null || stream.Length == 0)
-            {
-                AddNew();
-            }
-            else
-            {
-                var rels = new Dictionary<string, string>();
-                stream.Seek(0, SeekOrigin.Begin);                
-                using (ZipInputStream zip = new ZipInputStream(stream))
-                {
-                    var e = zip.GetNextEntry();
-                    while (e != null)
-                    {
-                        if (e.UncompressedSize > 0)
-                        {
-                            var b = new byte[e.UncompressedSize];
-                            var size = zip.Read(b, 0, (int)e.UncompressedSize);
-                            if (e.FileName.ToLower() == "[content_types].xml")
-                            {
-                                AddContentTypes(Encoding.UTF8.GetString(b));
-                                hasContentTypeXml = true;
-                            }
-                            else if (e.FileName.ToLower() == "_rels/.rels")
-                            {
-                                ReadRelation(Encoding.UTF8.GetString(b), "");
-                            }
-                            else
-                            {
-                                if (e.FileName.ToLower().EndsWith(".rels"))
-                                {
-                                    rels.Add(GetUriKey(e.FileName.ToLower()), Encoding.UTF8.GetString(b));
-                                }
-                                else
-                                {
-                                    var part = new ZipPackagePart(this, e);
-                                    part.Stream = new MemoryStream(b);
-                                    Parts.Add(GetUriKey(e.FileName), part);
-                                }
-                            }
-                        }
-                        else
-                        {
-                        }
-                        e = zip.GetNextEntry();
-                    }
-
-                    foreach (var p in Parts)
-                    {
-                        FileInfo fi = new FileInfo(p.Key);
-                        string relFile = string.Format("{0}_rels/{1}.rels", p.Key.Substring(0, p.Key.Length - fi.Name.Length), fi.Name);
-                        if (rels.ContainsKey(relFile))
-                        {
-                            p.Value.ReadRelation(rels[relFile], p.Value.Uri.OriginalString);
-                        }
-                        if (_contentTypes.ContainsKey(p.Key))
-                        {
-                            p.Value.ContentType = _contentTypes[p.Key].Name;
-                        }
-                        else if (fi.Extension.Length > 1 && _contentTypes.ContainsKey(fi.Extension.Substring(1)))
-                        {
-                            p.Value.ContentType = _contentTypes[fi.Extension.Substring(1)].Name;
-                        }
-                    }
-                    if (!hasContentTypeXml)
-                    {
-                        throw (new FileFormatException("The file is not an valid Package file. If the file is encrypted, please supply the password in the constructor."));
-                    }
-<<<<<<< HEAD
-                    zip.Close();
-=======
->>>>>>> d7d4a50f
-                }
-            }
-        }
-
-        private void AddContentTypes(string xml)
-        {
-            var doc = new XmlDocument();
-            XmlHelper.LoadXmlSafe(doc, xml, Encoding.UTF8);
-
-            foreach (XmlElement c in doc.DocumentElement.ChildNodes)
-            {
-                ContentType ct;
-                if (string.IsNullOrEmpty(c.GetAttribute("Extension")))
-                {
-                    ct = new ContentType(c.GetAttribute("ContentType"), false, c.GetAttribute("PartName"));
-                }
-                else
-                {
-                    ct = new ContentType(c.GetAttribute("ContentType"), true, c.GetAttribute("Extension"));
-                }
-                _contentTypes.Add(GetUriKey(ct.Match), ct);
-            }
-        }
-
-        #region Methods
-        internal ZipPackagePart CreatePart(Uri partUri, string contentType)
-        {
-            return CreatePart(partUri, contentType, CompressionLevel.Default);
-        }
-        internal ZipPackagePart CreatePart(Uri partUri, string contentType, CompressionLevel compressionLevel)
-        {
-            if (PartExists(partUri))
-            {
-                throw (new InvalidOperationException("Part already exist"));
-            }
-
-            var part = new ZipPackagePart(this, partUri, contentType, compressionLevel);
-            _contentTypes.Add(GetUriKey(part.Uri.OriginalString), new ContentType(contentType, false, part.Uri.OriginalString));
-            Parts.Add(GetUriKey(part.Uri.OriginalString), part);
-            return part;
-        }
-        internal ZipPackagePart GetPart(Uri partUri)
-        {
-            if (PartExists(partUri))
-            {
-                return Parts[GetUriKey(partUri.OriginalString)];
-            }
-            else
-            {
-                throw (new InvalidOperationException("Part does not exist."));
-            }
-        }
-
-        internal string GetUriKey(string uri)
-        {
-            string ret = uri.ToLower();
-            if (ret[0] != '/')
-            {
-                ret = "/" + ret;
-            }
-            return ret;
-        }
-        internal bool PartExists(Uri partUri)
-        {
-            return Parts.ContainsKey(GetUriKey(partUri.OriginalString));
-        }
-        #endregion
-
-        internal void DeletePart(Uri Uri)
-        {
-            _contentTypes.Remove(GetUriKey(Uri.OriginalString));
-            Parts.Remove(GetUriKey(Uri.OriginalString));
-        }
-        internal MemoryStream Save()
-        {
-            var ms = new MemoryStream();
-            var enc = Encoding.UTF8;
-            ZipOutputStream os = new ZipOutputStream(ms, true);
-            os.CompressionLevel = (Ionic.Zlib.CompressionLevel)_compression;            
-            /**** ContentType****/
-            var entry = os.PutNextEntry("[Content_Types].xml");
-            byte[] b = enc.GetBytes(GetContentTypeXml());
-            os.Write(b, 0, b.Length);
-            /**** Top Rels ****/
-            _rels.WriteZip(os, "_rels\\.rels");
-            ZipPackagePart ssPart=null;
-            foreach(var part in Parts.Values)
-            {
-                if (part.ContentType != ExcelPackage.contentTypeSharedString)
-                {
-                    part.WriteZip(os);
-                }
-                else
-                {
-                    ssPart = part;
-                }
-            }
-            //Shared strings must be saved after all worksheets. The ss dictionary is populated when that workheets are saved (to get the best performance).
-            if (ssPart != null)
-            {
-                ssPart.WriteZip(os);
-            }
-            os.Flush();
-            os.Close();
-            os.Dispose();            
-            return ms;
-        }
-
-        private string GetContentTypeXml()
-        {
-            StringBuilder xml = new StringBuilder("<?xml version=\"1.0\" encoding=\"UTF-8\" standalone=\"yes\"?><Types xmlns=\"http://schemas.openxmlformats.org/package/2006/content-types\">");
-            foreach (ContentType ct in _contentTypes.Values)
-            {
-                if (ct.IsExtension)
-                {
-                    xml.AppendFormat("<Default ContentType=\"{0}\" Extension=\"{1}\"/>", ct.Name, ct.Match);
-                }
-                else
-                {
-                    xml.AppendFormat("<Override ContentType=\"{0}\" PartName=\"{1}\" />", ct.Name, GetUriKey(ct.Match));
-                }
-            }
-            xml.Append("</Types>");
-            return xml.ToString();
-        }
-        internal void Flush()
-        {
-
-        }
-        internal void Close()
-        {
-            
-        }
-        CompressionLevel _compression = CompressionLevel.Default;
-        public CompressionLevel Compression 
-        { 
-            get
-            {
-                return _compression;
-            }
-            set
-            {
-                foreach (var part in Parts.Values)
-                {
-                    if (part.CompressionLevel == _compression)
-                    {
-                        part.CompressionLevel = value;
-                    }
-                }
-                _compression = value;
-            }
-        }
-    }
-}
+﻿/*******************************************************************************
+ * You may amend and distribute as you like, but don't remove this header!
+ *
+ * EPPlus provides server-side generation of Excel 2007/2010 spreadsheets.
+ * See http://www.codeplex.com/EPPlus for details.
+ *
+ * Copyright (C) 2011  Jan Källman
+ *
+ * This library is free software; you can redistribute it and/or
+ * modify it under the terms of the GNU Lesser General Public
+ * License as published by the Free Software Foundation; either
+ * version 2.1 of the License, or (at your option) any later version.
+
+ * This library is distributed in the hope that it will be useful,
+ * but WITHOUT ANY WARRANTY; without even the implied warranty of
+ * MERCHANTABILITY or FITNESS FOR A PARTICULAR PURPOSE.  
+ * See the GNU Lesser General Public License for more details.
+ *
+ * The GNU Lesser General Public License can be viewed at http://www.opensource.org/licenses/lgpl-license.php
+ * If you unfamiliar with this license or have questions about it, here is an http://www.gnu.org/licenses/gpl-faq.html
+ *
+ * All code and executables are provided "as is" with no warranty either express or implied. 
+ * The author accepts no liability for any damage or loss of business that this product may cause.
+ *
+ * Code change notes:
+ * 
+ * Author							Change						Date
+ *******************************************************************************
+ * Jan Källman		Added		25-Oct-2012
+ *******************************************************************************/
+using System;
+using System.Collections.Generic;
+using System.Linq;
+using System.Text;
+using System.IO;
+using Ionic.Zip;
+using Ionic.Zlib;
+using System.Xml;
+namespace OfficeOpenXml.Packaging
+{
+    /// <summary>
+    /// Specifies whether the target is inside or outside the System.IO.Packaging.Package.
+    /// </summary>
+    public enum TargetMode
+    {
+        /// <summary>
+        /// The relationship references a part that is inside the package.
+        /// </summary>
+        Internal = 0,
+        /// <summary>
+        /// The relationship references a resource that is external to the package.
+        /// </summary>
+        External = 1,
+    }
+    /// <summary>
+    /// Represent an OOXML Zip package.
+    /// </summary>
+    public class ZipPackage : ZipPackageRelationshipBase
+    {
+        internal class ContentType
+        {
+            internal string Name;
+            internal bool IsExtension;
+            internal string Match;
+            public ContentType(string name, bool isExtension, string match)
+            {
+                Name = name;
+                IsExtension = isExtension;
+                Match = match;
+            }
+        }
+        Dictionary<string, ZipPackagePart> Parts = new Dictionary<string, ZipPackagePart>();
+        internal Dictionary<string, ContentType> _contentTypes = new Dictionary<string, ContentType>();
+        internal ZipPackage()
+        {
+            AddNew();
+        }
+
+        private void AddNew()
+        {
+            _contentTypes.Add("xml", new ContentType(ExcelPackage.schemaXmlExtension, true, "xml"));
+            _contentTypes.Add("rels", new ContentType(ExcelPackage.schemaRelsExtension, true, "rels"));
+        }
+
+        internal ZipPackage(Stream stream)
+        {
+            bool hasContentTypeXml = false;
+            if (stream == null || stream.Length == 0)
+            {
+                AddNew();
+            }
+            else
+            {
+                var rels = new Dictionary<string, string>();
+                stream.Seek(0, SeekOrigin.Begin);                
+                using (ZipInputStream zip = new ZipInputStream(stream))
+                {
+                    var e = zip.GetNextEntry();
+                    while (e != null)
+                    {
+                        if (e.UncompressedSize > 0)
+                        {
+                            var b = new byte[e.UncompressedSize];
+                            var size = zip.Read(b, 0, (int)e.UncompressedSize);
+                            if (e.FileName.ToLower() == "[content_types].xml")
+                            {
+                                AddContentTypes(Encoding.UTF8.GetString(b));
+                                hasContentTypeXml = true;
+                            }
+                            else if (e.FileName.ToLower() == "_rels/.rels")
+                            {
+                                ReadRelation(Encoding.UTF8.GetString(b), "");
+                            }
+                            else
+                            {
+                                if (e.FileName.ToLower().EndsWith(".rels"))
+                                {
+                                    rels.Add(GetUriKey(e.FileName.ToLower()), Encoding.UTF8.GetString(b));
+                                }
+                                else
+                                {
+                                    var part = new ZipPackagePart(this, e);
+                                    part.Stream = new MemoryStream(b);
+                                    Parts.Add(GetUriKey(e.FileName), part);
+                                }
+                            }
+                        }
+                        else
+                        {
+                        }
+                        e = zip.GetNextEntry();
+                    }
+
+                    foreach (var p in Parts)
+                    {
+                        FileInfo fi = new FileInfo(p.Key);
+                        string relFile = string.Format("{0}_rels/{1}.rels", p.Key.Substring(0, p.Key.Length - fi.Name.Length), fi.Name);
+                        if (rels.ContainsKey(relFile))
+                        {
+                            p.Value.ReadRelation(rels[relFile], p.Value.Uri.OriginalString);
+                        }
+                        if (_contentTypes.ContainsKey(p.Key))
+                        {
+                            p.Value.ContentType = _contentTypes[p.Key].Name;
+                        }
+                        else if (fi.Extension.Length > 1 && _contentTypes.ContainsKey(fi.Extension.Substring(1)))
+                        {
+                            p.Value.ContentType = _contentTypes[fi.Extension.Substring(1)].Name;
+                        }
+                    }
+                    if (!hasContentTypeXml)
+                    {
+                        throw (new FileFormatException("The file is not an valid Package file. If the file is encrypted, please supply the password in the constructor."));
+                    }
+                    if (!hasContentTypeXml)
+                    {
+                        throw (new FileFormatException("The file is not an valid Package file. If the file is encrypted, please supply the password in the constructor."));
+                    }
+                    zip.Close();
+                }
+            }
+        }
+
+        private void AddContentTypes(string xml)
+        {
+            var doc = new XmlDocument();
+            XmlHelper.LoadXmlSafe(doc, xml, Encoding.UTF8);
+
+            foreach (XmlElement c in doc.DocumentElement.ChildNodes)
+            {
+                ContentType ct;
+                if (string.IsNullOrEmpty(c.GetAttribute("Extension")))
+                {
+                    ct = new ContentType(c.GetAttribute("ContentType"), false, c.GetAttribute("PartName"));
+                }
+                else
+                {
+                    ct = new ContentType(c.GetAttribute("ContentType"), true, c.GetAttribute("Extension"));
+                }
+                _contentTypes.Add(GetUriKey(ct.Match), ct);
+            }
+        }
+
+        #region Methods
+        internal ZipPackagePart CreatePart(Uri partUri, string contentType)
+        {
+            return CreatePart(partUri, contentType, CompressionLevel.Default);
+        }
+        internal ZipPackagePart CreatePart(Uri partUri, string contentType, CompressionLevel compressionLevel)
+        {
+            if (PartExists(partUri))
+            {
+                throw (new InvalidOperationException("Part already exist"));
+            }
+
+            var part = new ZipPackagePart(this, partUri, contentType, compressionLevel);
+            _contentTypes.Add(GetUriKey(part.Uri.OriginalString), new ContentType(contentType, false, part.Uri.OriginalString));
+            Parts.Add(GetUriKey(part.Uri.OriginalString), part);
+            return part;
+        }
+        internal ZipPackagePart GetPart(Uri partUri)
+        {
+            if (PartExists(partUri))
+            {
+                return Parts[GetUriKey(partUri.OriginalString)];
+            }
+            else
+            {
+                throw (new InvalidOperationException("Part does not exist."));
+            }
+        }
+
+        internal string GetUriKey(string uri)
+        {
+            string ret = uri.ToLower();
+            if (ret[0] != '/')
+            {
+                ret = "/" + ret;
+            }
+            return ret;
+        }
+        internal bool PartExists(Uri partUri)
+        {
+            return Parts.ContainsKey(GetUriKey(partUri.OriginalString));
+        }
+        #endregion
+
+        internal void DeletePart(Uri Uri)
+        {
+            _contentTypes.Remove(GetUriKey(Uri.OriginalString));
+            Parts.Remove(GetUriKey(Uri.OriginalString));
+        }
+        internal MemoryStream Save()
+        {
+            var ms = new MemoryStream();
+            var enc = Encoding.UTF8;
+            ZipOutputStream os = new ZipOutputStream(ms, true);
+            os.CompressionLevel = (Ionic.Zlib.CompressionLevel)_compression;            
+            /**** ContentType****/
+            var entry = os.PutNextEntry("[Content_Types].xml");
+            byte[] b = enc.GetBytes(GetContentTypeXml());
+            os.Write(b, 0, b.Length);
+            /**** Top Rels ****/
+            _rels.WriteZip(os, "_rels\\.rels");
+            ZipPackagePart ssPart=null;
+            foreach(var part in Parts.Values)
+            {
+                if (part.ContentType != ExcelPackage.contentTypeSharedString)
+                {
+                    part.WriteZip(os);
+                }
+                else
+                {
+                    ssPart = part;
+                }
+            }
+            //Shared strings must be saved after all worksheets. The ss dictionary is populated when that workheets are saved (to get the best performance).
+            if (ssPart != null)
+            {
+                ssPart.WriteZip(os);
+            }
+            os.Flush();
+            os.Close();
+            os.Dispose();            
+            return ms;
+        }
+
+        private string GetContentTypeXml()
+        {
+            StringBuilder xml = new StringBuilder("<?xml version=\"1.0\" encoding=\"UTF-8\" standalone=\"yes\"?><Types xmlns=\"http://schemas.openxmlformats.org/package/2006/content-types\">");
+            foreach (ContentType ct in _contentTypes.Values)
+            {
+                if (ct.IsExtension)
+                {
+                    xml.AppendFormat("<Default ContentType=\"{0}\" Extension=\"{1}\"/>", ct.Name, ct.Match);
+                }
+                else
+                {
+                    xml.AppendFormat("<Override ContentType=\"{0}\" PartName=\"{1}\" />", ct.Name, GetUriKey(ct.Match));
+                }
+            }
+            xml.Append("</Types>");
+            return xml.ToString();
+        }
+        internal void Flush()
+        {
+
+        }
+        internal void Close()
+        {
+            
+        }
+        CompressionLevel _compression = CompressionLevel.Default;
+        public CompressionLevel Compression 
+        { 
+            get
+            {
+                return _compression;
+            }
+            set
+            {
+                foreach (var part in Parts.Values)
+                {
+                    if (part.CompressionLevel == _compression)
+                    {
+                        part.CompressionLevel = value;
+                    }
+                }
+                _compression = value;
+            }
+        }
+    }
+}