﻿/*******************************************************************************
 * You may amend and distribute as you like, but don't remove this header!
 *
 * EPPlus provides server-side generation of Excel 2007/2010 spreadsheets.
 * See http://www.codeplex.com/EPPlus for details.
 *
 * Copyright (C) 2011  Jan Källman
 *
 * This library is free software; you can redistribute it and/or
 * modify it under the terms of the GNU Lesser General Public
 * License as published by the Free Software Foundation; either
 * version 2.1 of the License, or (at your option) any later version.

 * This library is distributed in the hope that it will be useful,
 * but WITHOUT ANY WARRANTY; without even the implied warranty of
 * MERCHANTABILITY or FITNESS FOR A PARTICULAR PURPOSE.  
 * See the GNU Lesser General Public License for more details.
 *
 * The GNU Lesser General Public License can be viewed at http://www.opensource.org/licenses/lgpl-license.php
 * If you unfamiliar with this license or have questions about it, here is an http://www.gnu.org/licenses/gpl-faq.html
 *
 * All code and executables are provided "as is" with no warranty either express or implied. 
 * The author accepts no liability for any damage or loss of business that this product may cause.
 *
 * Code change notes:
 * 
 * Author             Change                    Date
 * ******************************************************************************
 * Eyal Seagull		    Conditional Formatting    2012-04-03
 *******************************************************************************/
using OfficeOpenXml.ConditionalFormatting.Contracts;
using System.Drawing;

namespace OfficeOpenXml.ConditionalFormatting
{
	/// <summary>
	/// Provides functionality for adding Conditional Formatting to a range (<see cref="ExcelRangeBase"/>).
	/// Each method will return a configurable condtional formatting type.
	/// </summary>
	public interface IRangeConditionalFormatting
	{
    /// <summary>
    /// Adds a Above Average rule to the range
    /// </summary>
    /// <returns></returns>
    IExcelConditionalFormattingAverageGroup AddAboveAverage();

    /// <summary>
    /// Adds a Above Or Equal Average rule to the range
    /// </summary>
    /// <returns></returns>
    IExcelConditionalFormattingAverageGroup AddAboveOrEqualAverage();

    /// <summary>
    /// Adds a Below Average rule to the range
    /// </summary>
    /// <returns></returns>
    IExcelConditionalFormattingAverageGroup AddBelowAverage();

    /// <summary>
    /// Adds a Below Or Equal Average rule to the range
    /// </summary>
    /// <returns></returns>
    IExcelConditionalFormattingAverageGroup AddBelowOrEqualAverage();

    /// <summary>
    /// Adds a Above StdDev rule to the range
    /// </summary>
    /// <returns></returns>
    IExcelConditionalFormattingStdDevGroup AddAboveStdDev();

    /// <summary>
    /// Adds a Below StdDev rule to the range
    /// </summary>
    /// <returns></returns>
    IExcelConditionalFormattingStdDevGroup AddBelowStdDev();

    /// <summary>
    /// Adds a Bottom rule to the range
    /// </summary>
    /// <returns></returns>
    IExcelConditionalFormattingTopBottomGroup AddBottom();

    /// <summary>
    /// Adds a Bottom Percent rule to the range
    /// </summary>
    /// <returns></returns>
    IExcelConditionalFormattingTopBottomGroup AddBottomPercent();

    /// <summary>
    /// Adds a Top rule to the range
    /// </summary>
    /// <returns></returns>
    IExcelConditionalFormattingTopBottomGroup AddTop();

    /// <summary>
    /// Adds a Top Percent rule to the range
    /// </summary>
    /// <returns></returns>
    IExcelConditionalFormattingTopBottomGroup AddTopPercent();

    /// <summary>
    /// Adds a Last 7 Days rule to the range
    /// </summary>
    /// <returns></returns>
    IExcelConditionalFormattingTimePeriodGroup AddLast7Days();

    /// <summary>
    /// Adds a Last Month rule to the range
    /// </summary>
    /// <returns></returns>
    IExcelConditionalFormattingTimePeriodGroup AddLastMonth();

    /// <summary>
    /// Adds a Last Week rule to the range
    /// </summary>
    /// <returns></returns>
    IExcelConditionalFormattingTimePeriodGroup AddLastWeek();

    /// <summary>
    /// Adds a Next Month rule to the range
    /// </summary>
    /// <returns></returns>
    IExcelConditionalFormattingTimePeriodGroup AddNextMonth();

    /// <summary>
    /// Adds a Next Week rule to the range
    /// </summary>
    /// <returns></returns>
    IExcelConditionalFormattingTimePeriodGroup AddNextWeek();

    /// <summary>
    /// Adds a This Month rule to the range
    /// </summary>
    /// <returns></returns>
    IExcelConditionalFormattingTimePeriodGroup AddThisMonth();

    /// <summary>
    /// Adds a This Week rule to the range
    /// </summary>
    /// <returns></returns>
    IExcelConditionalFormattingTimePeriodGroup AddThisWeek();

    /// <summary>
    /// Adds a Today rule to the range
    /// </summary>
    /// <returns></returns>
    IExcelConditionalFormattingTimePeriodGroup AddToday();

    /// <summary>
    /// Adds a Tomorrow rule to the range
    /// </summary>
    /// <returns></returns>
    IExcelConditionalFormattingTimePeriodGroup AddTomorrow();

    /// <summary>
    /// Adds a Yesterday rule to the range
    /// </summary>
    /// <returns></returns>
    IExcelConditionalFormattingTimePeriodGroup AddYesterday();

    /// <summary>
    /// Adds a Begins With rule to the range
    /// </summary>
    /// <returns></returns>
    IExcelConditionalFormattingBeginsWith AddBeginsWith();

    /// <summary>
    /// Adds a Between rule to the range
    /// </summary>
    /// <returns></returns>
    IExcelConditionalFormattingBetween AddBetween();

    /// <summary>
    /// Adds a ContainsBlanks rule to the range
    /// </summary>
    /// <returns></returns>
    IExcelConditionalFormattingContainsBlanks AddContainsBlanks();

    /// <summary>
    /// Adds a ContainsErrors rule to the range
    /// </summary>
    /// <returns></returns>
    IExcelConditionalFormattingContainsErrors AddContainsErrors();

    /// <summary>
    /// Adds a ContainsText rule to the range
    /// </summary>
    /// <returns></returns>
    IExcelConditionalFormattingContainsText AddContainsText();

    /// <summary>
    /// Adds a DuplicateValues rule to the range
    /// </summary>
    /// <returns></returns>
    IExcelConditionalFormattingDuplicateValues AddDuplicateValues();

    /// <summary>
    /// Adds a EndsWith rule to the range
    /// </summary>
    /// <returns></returns>
    IExcelConditionalFormattingEndsWith AddEndsWith();

    /// <summary>
    /// Adds a Equal rule to the range
    /// </summary>
    /// <returns></returns>
    IExcelConditionalFormattingEqual AddEqual();

    /// <summary>
    /// Adds a Expression rule to the range
    /// </summary>
    /// <returns></returns>
    IExcelConditionalFormattingExpression AddExpression();

    /// <summary>
    /// Adds a GreaterThan rule to the range
    /// </summary>
    /// <returns></returns>
    IExcelConditionalFormattingGreaterThan AddGreaterThan();

    /// <summary>
    /// Adds a GreaterThanOrEqual rule to the range
    /// </summary>
    /// <returns></returns>
    IExcelConditionalFormattingGreaterThanOrEqual AddGreaterThanOrEqual();

    /// <summary>
    /// Adds a LessThan rule to the range
    /// </summary>
    /// <returns></returns>
    IExcelConditionalFormattingLessThan AddLessThan();

    /// <summary>
    /// Adds a LessThanOrEqual rule to the range
    /// </summary>
    /// <returns></returns>
    IExcelConditionalFormattingLessThanOrEqual AddLessThanOrEqual();

    /// <summary>
    /// Adds a NotBetween rule to the range
    /// </summary>
    /// <returns></returns>
    IExcelConditionalFormattingNotBetween AddNotBetween();

    /// <summary>
    /// Adds a NotContainsBlanks rule to the range
    /// </summary>
    /// <returns></returns>
    IExcelConditionalFormattingNotContainsBlanks AddNotContainsBlanks();

    /// <summary>
    /// Adds a NotContainsErrors rule to the range
    /// </summary>
    /// <returns></returns>
    IExcelConditionalFormattingNotContainsErrors AddNotContainsErrors();

    /// <summary>
    /// Adds a NotContainsText rule to the range
    /// </summary>
    /// <returns></returns>
    IExcelConditionalFormattingNotContainsText AddNotContainsText();

    /// <summary>
    /// Adds a NotEqual rule to the range
    /// </summary>
    /// <returns></returns>
    IExcelConditionalFormattingNotEqual AddNotEqual();

    /// <summary>
    /// Adds a UniqueValues rule to the range
    /// </summary>
    /// <returns></returns>
    IExcelConditionalFormattingUniqueValues AddUniqueValues();

    /// <summary>
    /// Adds a <see cref="ExcelConditionalFormattingThreeColorScale"/> to the range
    /// </summary>
    /// <returns></returns>
    IExcelConditionalFormattingThreeColorScale AddThreeColorScale();

    /// <summary>
    /// Adds a <see cref="ExcelConditionalFormattingTwoColorScale"/> to the range
    /// </summary>
    /// <returns></returns>
    IExcelConditionalFormattingTwoColorScale AddTwoColorScale();

    /// <summary>
<<<<<<< HEAD
    /// Adds a <see cref="IExcelConditionalFormattingThreeIconSet<eExcelconditionalFormatting3IconsSetType>"/> to the range
=======
    /// Adds a <see cref="IExcelConditionalFormattingThreeIconSet&lt;eExcelconditionalFormatting3IconsSetType&gt"/> to the range
>>>>>>> 3f326b97
    /// </summary>
    /// <param name="IconSet"></param>
    /// <returns></returns>
    IExcelConditionalFormattingThreeIconSet<eExcelconditionalFormatting3IconsSetType> AddThreeIconSet(eExcelconditionalFormatting3IconsSetType IconSet);
    /// <summary>
    /// Adds a <see cref="IExcelConditionalFormattingFourIconSet<eExcelconditionalFormatting4IconsSetType>"/> to the range
    /// </summary>
    /// <param name="IconSet"></param>
    /// <returns></returns>
    IExcelConditionalFormattingFourIconSet<eExcelconditionalFormatting4IconsSetType> AddFourIconSet(eExcelconditionalFormatting4IconsSetType IconSet);
    /// <summary>
    /// Adds a <see cref="IExcelConditionalFormattingFiveIconSet"/> to the range
    /// </summary>
    /// <param name="IconSet"></param>
    /// <returns></returns>
    IExcelConditionalFormattingFiveIconSet AddFiveIconSet(eExcelconditionalFormatting5IconsSetType IconSet);
    /// <summary>
    /// Adds a <see cref="IExcelConditionalFormattingDataBarGroup"/> to the range
    /// </summary>
    /// <param name="color"></param>
    /// <returns></returns>
    IExcelConditionalFormattingDataBarGroup AddDatabar(Color color);
    }
}<|MERGE_RESOLUTION|>--- conflicted
+++ resolved
@@ -1,317 +1,313 @@
-﻿/*******************************************************************************
- * You may amend and distribute as you like, but don't remove this header!
- *
- * EPPlus provides server-side generation of Excel 2007/2010 spreadsheets.
- * See http://www.codeplex.com/EPPlus for details.
- *
- * Copyright (C) 2011  Jan Källman
- *
- * This library is free software; you can redistribute it and/or
- * modify it under the terms of the GNU Lesser General Public
- * License as published by the Free Software Foundation; either
- * version 2.1 of the License, or (at your option) any later version.
-
- * This library is distributed in the hope that it will be useful,
- * but WITHOUT ANY WARRANTY; without even the implied warranty of
- * MERCHANTABILITY or FITNESS FOR A PARTICULAR PURPOSE.  
- * See the GNU Lesser General Public License for more details.
- *
- * The GNU Lesser General Public License can be viewed at http://www.opensource.org/licenses/lgpl-license.php
- * If you unfamiliar with this license or have questions about it, here is an http://www.gnu.org/licenses/gpl-faq.html
- *
- * All code and executables are provided "as is" with no warranty either express or implied. 
- * The author accepts no liability for any damage or loss of business that this product may cause.
- *
- * Code change notes:
- * 
- * Author             Change                    Date
- * ******************************************************************************
- * Eyal Seagull		    Conditional Formatting    2012-04-03
- *******************************************************************************/
-using OfficeOpenXml.ConditionalFormatting.Contracts;
-using System.Drawing;
-
-namespace OfficeOpenXml.ConditionalFormatting
-{
-	/// <summary>
-	/// Provides functionality for adding Conditional Formatting to a range (<see cref="ExcelRangeBase"/>).
-	/// Each method will return a configurable condtional formatting type.
-	/// </summary>
-	public interface IRangeConditionalFormatting
-	{
-    /// <summary>
-    /// Adds a Above Average rule to the range
-    /// </summary>
-    /// <returns></returns>
-    IExcelConditionalFormattingAverageGroup AddAboveAverage();
-
-    /// <summary>
-    /// Adds a Above Or Equal Average rule to the range
-    /// </summary>
-    /// <returns></returns>
-    IExcelConditionalFormattingAverageGroup AddAboveOrEqualAverage();
-
-    /// <summary>
-    /// Adds a Below Average rule to the range
-    /// </summary>
-    /// <returns></returns>
-    IExcelConditionalFormattingAverageGroup AddBelowAverage();
-
-    /// <summary>
-    /// Adds a Below Or Equal Average rule to the range
-    /// </summary>
-    /// <returns></returns>
-    IExcelConditionalFormattingAverageGroup AddBelowOrEqualAverage();
-
-    /// <summary>
-    /// Adds a Above StdDev rule to the range
-    /// </summary>
-    /// <returns></returns>
-    IExcelConditionalFormattingStdDevGroup AddAboveStdDev();
-
-    /// <summary>
-    /// Adds a Below StdDev rule to the range
-    /// </summary>
-    /// <returns></returns>
-    IExcelConditionalFormattingStdDevGroup AddBelowStdDev();
-
-    /// <summary>
-    /// Adds a Bottom rule to the range
-    /// </summary>
-    /// <returns></returns>
-    IExcelConditionalFormattingTopBottomGroup AddBottom();
-
-    /// <summary>
-    /// Adds a Bottom Percent rule to the range
-    /// </summary>
-    /// <returns></returns>
-    IExcelConditionalFormattingTopBottomGroup AddBottomPercent();
-
-    /// <summary>
-    /// Adds a Top rule to the range
-    /// </summary>
-    /// <returns></returns>
-    IExcelConditionalFormattingTopBottomGroup AddTop();
-
-    /// <summary>
-    /// Adds a Top Percent rule to the range
-    /// </summary>
-    /// <returns></returns>
-    IExcelConditionalFormattingTopBottomGroup AddTopPercent();
-
-    /// <summary>
-    /// Adds a Last 7 Days rule to the range
-    /// </summary>
-    /// <returns></returns>
-    IExcelConditionalFormattingTimePeriodGroup AddLast7Days();
-
-    /// <summary>
-    /// Adds a Last Month rule to the range
-    /// </summary>
-    /// <returns></returns>
-    IExcelConditionalFormattingTimePeriodGroup AddLastMonth();
-
-    /// <summary>
-    /// Adds a Last Week rule to the range
-    /// </summary>
-    /// <returns></returns>
-    IExcelConditionalFormattingTimePeriodGroup AddLastWeek();
-
-    /// <summary>
-    /// Adds a Next Month rule to the range
-    /// </summary>
-    /// <returns></returns>
-    IExcelConditionalFormattingTimePeriodGroup AddNextMonth();
-
-    /// <summary>
-    /// Adds a Next Week rule to the range
-    /// </summary>
-    /// <returns></returns>
-    IExcelConditionalFormattingTimePeriodGroup AddNextWeek();
-
-    /// <summary>
-    /// Adds a This Month rule to the range
-    /// </summary>
-    /// <returns></returns>
-    IExcelConditionalFormattingTimePeriodGroup AddThisMonth();
-
-    /// <summary>
-    /// Adds a This Week rule to the range
-    /// </summary>
-    /// <returns></returns>
-    IExcelConditionalFormattingTimePeriodGroup AddThisWeek();
-
-    /// <summary>
-    /// Adds a Today rule to the range
-    /// </summary>
-    /// <returns></returns>
-    IExcelConditionalFormattingTimePeriodGroup AddToday();
-
-    /// <summary>
-    /// Adds a Tomorrow rule to the range
-    /// </summary>
-    /// <returns></returns>
-    IExcelConditionalFormattingTimePeriodGroup AddTomorrow();
-
-    /// <summary>
-    /// Adds a Yesterday rule to the range
-    /// </summary>
-    /// <returns></returns>
-    IExcelConditionalFormattingTimePeriodGroup AddYesterday();
-
-    /// <summary>
-    /// Adds a Begins With rule to the range
-    /// </summary>
-    /// <returns></returns>
-    IExcelConditionalFormattingBeginsWith AddBeginsWith();
-
-    /// <summary>
-    /// Adds a Between rule to the range
-    /// </summary>
-    /// <returns></returns>
-    IExcelConditionalFormattingBetween AddBetween();
-
-    /// <summary>
-    /// Adds a ContainsBlanks rule to the range
-    /// </summary>
-    /// <returns></returns>
-    IExcelConditionalFormattingContainsBlanks AddContainsBlanks();
-
-    /// <summary>
-    /// Adds a ContainsErrors rule to the range
-    /// </summary>
-    /// <returns></returns>
-    IExcelConditionalFormattingContainsErrors AddContainsErrors();
-
-    /// <summary>
-    /// Adds a ContainsText rule to the range
-    /// </summary>
-    /// <returns></returns>
-    IExcelConditionalFormattingContainsText AddContainsText();
-
-    /// <summary>
-    /// Adds a DuplicateValues rule to the range
-    /// </summary>
-    /// <returns></returns>
-    IExcelConditionalFormattingDuplicateValues AddDuplicateValues();
-
-    /// <summary>
-    /// Adds a EndsWith rule to the range
-    /// </summary>
-    /// <returns></returns>
-    IExcelConditionalFormattingEndsWith AddEndsWith();
-
-    /// <summary>
-    /// Adds a Equal rule to the range
-    /// </summary>
-    /// <returns></returns>
-    IExcelConditionalFormattingEqual AddEqual();
-
-    /// <summary>
-    /// Adds a Expression rule to the range
-    /// </summary>
-    /// <returns></returns>
-    IExcelConditionalFormattingExpression AddExpression();
-
-    /// <summary>
-    /// Adds a GreaterThan rule to the range
-    /// </summary>
-    /// <returns></returns>
-    IExcelConditionalFormattingGreaterThan AddGreaterThan();
-
-    /// <summary>
-    /// Adds a GreaterThanOrEqual rule to the range
-    /// </summary>
-    /// <returns></returns>
-    IExcelConditionalFormattingGreaterThanOrEqual AddGreaterThanOrEqual();
-
-    /// <summary>
-    /// Adds a LessThan rule to the range
-    /// </summary>
-    /// <returns></returns>
-    IExcelConditionalFormattingLessThan AddLessThan();
-
-    /// <summary>
-    /// Adds a LessThanOrEqual rule to the range
-    /// </summary>
-    /// <returns></returns>
-    IExcelConditionalFormattingLessThanOrEqual AddLessThanOrEqual();
-
-    /// <summary>
-    /// Adds a NotBetween rule to the range
-    /// </summary>
-    /// <returns></returns>
-    IExcelConditionalFormattingNotBetween AddNotBetween();
-
-    /// <summary>
-    /// Adds a NotContainsBlanks rule to the range
-    /// </summary>
-    /// <returns></returns>
-    IExcelConditionalFormattingNotContainsBlanks AddNotContainsBlanks();
-
-    /// <summary>
-    /// Adds a NotContainsErrors rule to the range
-    /// </summary>
-    /// <returns></returns>
-    IExcelConditionalFormattingNotContainsErrors AddNotContainsErrors();
-
-    /// <summary>
-    /// Adds a NotContainsText rule to the range
-    /// </summary>
-    /// <returns></returns>
-    IExcelConditionalFormattingNotContainsText AddNotContainsText();
-
-    /// <summary>
-    /// Adds a NotEqual rule to the range
-    /// </summary>
-    /// <returns></returns>
-    IExcelConditionalFormattingNotEqual AddNotEqual();
-
-    /// <summary>
-    /// Adds a UniqueValues rule to the range
-    /// </summary>
-    /// <returns></returns>
-    IExcelConditionalFormattingUniqueValues AddUniqueValues();
-
-    /// <summary>
-    /// Adds a <see cref="ExcelConditionalFormattingThreeColorScale"/> to the range
-    /// </summary>
-    /// <returns></returns>
-    IExcelConditionalFormattingThreeColorScale AddThreeColorScale();
-
-    /// <summary>
-    /// Adds a <see cref="ExcelConditionalFormattingTwoColorScale"/> to the range
-    /// </summary>
-    /// <returns></returns>
-    IExcelConditionalFormattingTwoColorScale AddTwoColorScale();
-
-    /// <summary>
-<<<<<<< HEAD
-    /// Adds a <see cref="IExcelConditionalFormattingThreeIconSet<eExcelconditionalFormatting3IconsSetType>"/> to the range
-=======
-    /// Adds a <see cref="IExcelConditionalFormattingThreeIconSet&lt;eExcelconditionalFormatting3IconsSetType&gt"/> to the range
->>>>>>> 3f326b97
-    /// </summary>
-    /// <param name="IconSet"></param>
-    /// <returns></returns>
-    IExcelConditionalFormattingThreeIconSet<eExcelconditionalFormatting3IconsSetType> AddThreeIconSet(eExcelconditionalFormatting3IconsSetType IconSet);
-    /// <summary>
-    /// Adds a <see cref="IExcelConditionalFormattingFourIconSet<eExcelconditionalFormatting4IconsSetType>"/> to the range
-    /// </summary>
-    /// <param name="IconSet"></param>
-    /// <returns></returns>
-    IExcelConditionalFormattingFourIconSet<eExcelconditionalFormatting4IconsSetType> AddFourIconSet(eExcelconditionalFormatting4IconsSetType IconSet);
-    /// <summary>
-    /// Adds a <see cref="IExcelConditionalFormattingFiveIconSet"/> to the range
-    /// </summary>
-    /// <param name="IconSet"></param>
-    /// <returns></returns>
-    IExcelConditionalFormattingFiveIconSet AddFiveIconSet(eExcelconditionalFormatting5IconsSetType IconSet);
-    /// <summary>
-    /// Adds a <see cref="IExcelConditionalFormattingDataBarGroup"/> to the range
-    /// </summary>
-    /// <param name="color"></param>
-    /// <returns></returns>
-    IExcelConditionalFormattingDataBarGroup AddDatabar(Color color);
-    }
+﻿/*******************************************************************************
+ * You may amend and distribute as you like, but don't remove this header!
+ *
+ * EPPlus provides server-side generation of Excel 2007/2010 spreadsheets.
+ * See http://www.codeplex.com/EPPlus for details.
+ *
+ * Copyright (C) 2011  Jan Källman
+ *
+ * This library is free software; you can redistribute it and/or
+ * modify it under the terms of the GNU Lesser General Public
+ * License as published by the Free Software Foundation; either
+ * version 2.1 of the License, or (at your option) any later version.
+
+ * This library is distributed in the hope that it will be useful,
+ * but WITHOUT ANY WARRANTY; without even the implied warranty of
+ * MERCHANTABILITY or FITNESS FOR A PARTICULAR PURPOSE.  
+ * See the GNU Lesser General Public License for more details.
+ *
+ * The GNU Lesser General Public License can be viewed at http://www.opensource.org/licenses/lgpl-license.php
+ * If you unfamiliar with this license or have questions about it, here is an http://www.gnu.org/licenses/gpl-faq.html
+ *
+ * All code and executables are provided "as is" with no warranty either express or implied. 
+ * The author accepts no liability for any damage or loss of business that this product may cause.
+ *
+ * Code change notes:
+ * 
+ * Author             Change                    Date
+ * ******************************************************************************
+ * Eyal Seagull		    Conditional Formatting    2012-04-03
+ *******************************************************************************/
+using OfficeOpenXml.ConditionalFormatting.Contracts;
+using System.Drawing;
+
+namespace OfficeOpenXml.ConditionalFormatting
+{
+	/// <summary>
+	/// Provides functionality for adding Conditional Formatting to a range (<see cref="ExcelRangeBase"/>).
+	/// Each method will return a configurable condtional formatting type.
+	/// </summary>
+	public interface IRangeConditionalFormatting
+	{
+    /// <summary>
+    /// Adds a Above Average rule to the range
+    /// </summary>
+    /// <returns></returns>
+    IExcelConditionalFormattingAverageGroup AddAboveAverage();
+
+    /// <summary>
+    /// Adds a Above Or Equal Average rule to the range
+    /// </summary>
+    /// <returns></returns>
+    IExcelConditionalFormattingAverageGroup AddAboveOrEqualAverage();
+
+    /// <summary>
+    /// Adds a Below Average rule to the range
+    /// </summary>
+    /// <returns></returns>
+    IExcelConditionalFormattingAverageGroup AddBelowAverage();
+
+    /// <summary>
+    /// Adds a Below Or Equal Average rule to the range
+    /// </summary>
+    /// <returns></returns>
+    IExcelConditionalFormattingAverageGroup AddBelowOrEqualAverage();
+
+    /// <summary>
+    /// Adds a Above StdDev rule to the range
+    /// </summary>
+    /// <returns></returns>
+    IExcelConditionalFormattingStdDevGroup AddAboveStdDev();
+
+    /// <summary>
+    /// Adds a Below StdDev rule to the range
+    /// </summary>
+    /// <returns></returns>
+    IExcelConditionalFormattingStdDevGroup AddBelowStdDev();
+
+    /// <summary>
+    /// Adds a Bottom rule to the range
+    /// </summary>
+    /// <returns></returns>
+    IExcelConditionalFormattingTopBottomGroup AddBottom();
+
+    /// <summary>
+    /// Adds a Bottom Percent rule to the range
+    /// </summary>
+    /// <returns></returns>
+    IExcelConditionalFormattingTopBottomGroup AddBottomPercent();
+
+    /// <summary>
+    /// Adds a Top rule to the range
+    /// </summary>
+    /// <returns></returns>
+    IExcelConditionalFormattingTopBottomGroup AddTop();
+
+    /// <summary>
+    /// Adds a Top Percent rule to the range
+    /// </summary>
+    /// <returns></returns>
+    IExcelConditionalFormattingTopBottomGroup AddTopPercent();
+
+    /// <summary>
+    /// Adds a Last 7 Days rule to the range
+    /// </summary>
+    /// <returns></returns>
+    IExcelConditionalFormattingTimePeriodGroup AddLast7Days();
+
+    /// <summary>
+    /// Adds a Last Month rule to the range
+    /// </summary>
+    /// <returns></returns>
+    IExcelConditionalFormattingTimePeriodGroup AddLastMonth();
+
+    /// <summary>
+    /// Adds a Last Week rule to the range
+    /// </summary>
+    /// <returns></returns>
+    IExcelConditionalFormattingTimePeriodGroup AddLastWeek();
+
+    /// <summary>
+    /// Adds a Next Month rule to the range
+    /// </summary>
+    /// <returns></returns>
+    IExcelConditionalFormattingTimePeriodGroup AddNextMonth();
+
+    /// <summary>
+    /// Adds a Next Week rule to the range
+    /// </summary>
+    /// <returns></returns>
+    IExcelConditionalFormattingTimePeriodGroup AddNextWeek();
+
+    /// <summary>
+    /// Adds a This Month rule to the range
+    /// </summary>
+    /// <returns></returns>
+    IExcelConditionalFormattingTimePeriodGroup AddThisMonth();
+
+    /// <summary>
+    /// Adds a This Week rule to the range
+    /// </summary>
+    /// <returns></returns>
+    IExcelConditionalFormattingTimePeriodGroup AddThisWeek();
+
+    /// <summary>
+    /// Adds a Today rule to the range
+    /// </summary>
+    /// <returns></returns>
+    IExcelConditionalFormattingTimePeriodGroup AddToday();
+
+    /// <summary>
+    /// Adds a Tomorrow rule to the range
+    /// </summary>
+    /// <returns></returns>
+    IExcelConditionalFormattingTimePeriodGroup AddTomorrow();
+
+    /// <summary>
+    /// Adds a Yesterday rule to the range
+    /// </summary>
+    /// <returns></returns>
+    IExcelConditionalFormattingTimePeriodGroup AddYesterday();
+
+    /// <summary>
+    /// Adds a Begins With rule to the range
+    /// </summary>
+    /// <returns></returns>
+    IExcelConditionalFormattingBeginsWith AddBeginsWith();
+
+    /// <summary>
+    /// Adds a Between rule to the range
+    /// </summary>
+    /// <returns></returns>
+    IExcelConditionalFormattingBetween AddBetween();
+
+    /// <summary>
+    /// Adds a ContainsBlanks rule to the range
+    /// </summary>
+    /// <returns></returns>
+    IExcelConditionalFormattingContainsBlanks AddContainsBlanks();
+
+    /// <summary>
+    /// Adds a ContainsErrors rule to the range
+    /// </summary>
+    /// <returns></returns>
+    IExcelConditionalFormattingContainsErrors AddContainsErrors();
+
+    /// <summary>
+    /// Adds a ContainsText rule to the range
+    /// </summary>
+    /// <returns></returns>
+    IExcelConditionalFormattingContainsText AddContainsText();
+
+    /// <summary>
+    /// Adds a DuplicateValues rule to the range
+    /// </summary>
+    /// <returns></returns>
+    IExcelConditionalFormattingDuplicateValues AddDuplicateValues();
+
+    /// <summary>
+    /// Adds a EndsWith rule to the range
+    /// </summary>
+    /// <returns></returns>
+    IExcelConditionalFormattingEndsWith AddEndsWith();
+
+    /// <summary>
+    /// Adds a Equal rule to the range
+    /// </summary>
+    /// <returns></returns>
+    IExcelConditionalFormattingEqual AddEqual();
+
+    /// <summary>
+    /// Adds a Expression rule to the range
+    /// </summary>
+    /// <returns></returns>
+    IExcelConditionalFormattingExpression AddExpression();
+
+    /// <summary>
+    /// Adds a GreaterThan rule to the range
+    /// </summary>
+    /// <returns></returns>
+    IExcelConditionalFormattingGreaterThan AddGreaterThan();
+
+    /// <summary>
+    /// Adds a GreaterThanOrEqual rule to the range
+    /// </summary>
+    /// <returns></returns>
+    IExcelConditionalFormattingGreaterThanOrEqual AddGreaterThanOrEqual();
+
+    /// <summary>
+    /// Adds a LessThan rule to the range
+    /// </summary>
+    /// <returns></returns>
+    IExcelConditionalFormattingLessThan AddLessThan();
+
+    /// <summary>
+    /// Adds a LessThanOrEqual rule to the range
+    /// </summary>
+    /// <returns></returns>
+    IExcelConditionalFormattingLessThanOrEqual AddLessThanOrEqual();
+
+    /// <summary>
+    /// Adds a NotBetween rule to the range
+    /// </summary>
+    /// <returns></returns>
+    IExcelConditionalFormattingNotBetween AddNotBetween();
+
+    /// <summary>
+    /// Adds a NotContainsBlanks rule to the range
+    /// </summary>
+    /// <returns></returns>
+    IExcelConditionalFormattingNotContainsBlanks AddNotContainsBlanks();
+
+    /// <summary>
+    /// Adds a NotContainsErrors rule to the range
+    /// </summary>
+    /// <returns></returns>
+    IExcelConditionalFormattingNotContainsErrors AddNotContainsErrors();
+
+    /// <summary>
+    /// Adds a NotContainsText rule to the range
+    /// </summary>
+    /// <returns></returns>
+    IExcelConditionalFormattingNotContainsText AddNotContainsText();
+
+    /// <summary>
+    /// Adds a NotEqual rule to the range
+    /// </summary>
+    /// <returns></returns>
+    IExcelConditionalFormattingNotEqual AddNotEqual();
+
+    /// <summary>
+    /// Adds a UniqueValues rule to the range
+    /// </summary>
+    /// <returns></returns>
+    IExcelConditionalFormattingUniqueValues AddUniqueValues();
+
+    /// <summary>
+    /// Adds a <see cref="ExcelConditionalFormattingThreeColorScale"/> to the range
+    /// </summary>
+    /// <returns></returns>
+    IExcelConditionalFormattingThreeColorScale AddThreeColorScale();
+
+    /// <summary>
+    /// Adds a <see cref="ExcelConditionalFormattingTwoColorScale"/> to the range
+    /// </summary>
+    /// <returns></returns>
+    IExcelConditionalFormattingTwoColorScale AddTwoColorScale();
+
+    /// <summary>
+    /// Adds a <see cref="IExcelConditionalFormattingThreeIconSet&lt;eExcelconditionalFormatting3IconsSetType&gt"/> to the range
+    /// </summary>
+    /// <param name="IconSet"></param>
+    /// <returns></returns>
+    IExcelConditionalFormattingThreeIconSet<eExcelconditionalFormatting3IconsSetType> AddThreeIconSet(eExcelconditionalFormatting3IconsSetType IconSet);
+    /// <summary>
+    /// Adds a <see cref="IExcelConditionalFormattingFourIconSet<eExcelconditionalFormatting4IconsSetType>"/> to the range
+    /// </summary>
+    /// <param name="IconSet"></param>
+    /// <returns></returns>
+    IExcelConditionalFormattingFourIconSet<eExcelconditionalFormatting4IconsSetType> AddFourIconSet(eExcelconditionalFormatting4IconsSetType IconSet);
+    /// <summary>
+    /// Adds a <see cref="IExcelConditionalFormattingFiveIconSet"/> to the range
+    /// </summary>
+    /// <param name="IconSet"></param>
+    /// <returns></returns>
+    IExcelConditionalFormattingFiveIconSet AddFiveIconSet(eExcelconditionalFormatting5IconsSetType IconSet);
+    /// <summary>
+    /// Adds a <see cref="IExcelConditionalFormattingDataBarGroup"/> to the range
+    /// </summary>
+    /// <param name="color"></param>
+    /// <returns></returns>
+    IExcelConditionalFormattingDataBarGroup AddDatabar(Color color);
+    }
 }